--- conflicted
+++ resolved
@@ -17,78 +17,5 @@
     email: krste@sifive.com
     company: SiFive
   profiles:
-<<<<<<< HEAD
   - { $ref: profile/RVI20U32.yaml# }
-  - { $ref: profile/RVI20U64.yaml# }
-=======
-    RVI20U32:
-      marketing_name: RVI20U32
-      mode: Unpriv
-      base: 32
-      release: RVI20
-      introduction: |
-        This profile specifies the ISA features available to generic unprivileged
-        execution environments.
-      extensions:
-        I:
-          presence: mandatory
-          version: "~> 2.1"
-          note: |
-            RVI is the mandatory base ISA for RVA, and is little-endian.
-
-            As per the unprivileged architecture specification, the `ecall`
-            instruction causes a requested trap to the execution environment.
-
-            Misaligned loads and stores might not be supported.
-
-            The `fence.tso` instruction is mandatory.
-
-            NOTE: The `fence.tso` instruction was incorrectly described as
-            optional in the 2019 ratified specifications. However, `fence.tso` is
-            encoded within the standard `fence` encoding such that implementations
-            must treat it as a simple global fence if they do not natively support
-            TSO-ordering optimizations.  As software can always assume without any
-            penalty that `fence.tso` is being exploited by a hardware
-            implementation, there is no advantage to making the instruction a
-            profile option.  Later versions of the unprivileged ISA specifications
-            correctly indicate that `fence.tso` is mandatory.
-        A:
-          presence: optional
-          version: "~> 2.1"
-        C:
-          presence: optional
-          version: "~> 2.2"
-        D:
-          presence: optional
-          version: "~> 2.2"
-          note: |
-            NOTE: The rationale to not include Q as a profile option is that
-            quad-precision floating-point is unlikely to be implemented in
-            hardware, and so we do not require or expect software to expend effort
-            optimizing use of Q instructions in case they are present.
-        F:
-          presence: optional
-          version: "~> 2.2"
-        M:
-          presence: optional
-          version: "~> 2.0"
-        Zicntr:
-          presence: optional
-          version: " = 2.0"
-        Zihpm:
-          presence: optional
-          version: "~> 2.0"
-          note: |
-            The number of counters is platform-specific.
-        Zifencei:
-          presence: optional
-          version: "~> 2.0"
-      recommendations:
-      - text: |
-          Implementations are strongly recommended to raise illegal-instruction
-          exceptions on attempts to execute unimplemented opcodes.
-    RVI20U64:
-      $inherits: "#/RVI20/profiles/RVI20U32"
-      base: 64
-      marketing_name: RVI20U64
->>>>>>> f91ce904
+  - { $ref: profile/RVI20U64.yaml# }