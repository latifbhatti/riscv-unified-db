--- conflicted
+++ resolved
@@ -7,13 +7,7 @@
 description: Supervisor-mode timer interrupts
 type: privileged
 versions:
-<<<<<<< HEAD
-- version: "1.0.0"
-  state: ratified
-  ratification_date: unknown
-=======
   - version: "0.9.0"
     state: ratified
     ratification_date: null
-    url: https://drive.google.com/file/d/1m84Re2yK8m_vbW7TspvevCDR82MOBaSX/view?usp=drive_link
->>>>>>> f5be2b80
+    url: https://drive.google.com/file/d/1m84Re2yK8m_vbW7TspvevCDR82MOBaSX/view?usp=drive_link