{
  "$schema": "http://json-schema.org/draft-07/schema#",

  "$defs": {
    "volume": {
      "type": "object",
      "required": ["title", "description", "authors"],
      "properties": {
        "title": {
          "type": "string",
          "description": "Title of the volume"
        },
        "description": {
          "type": "string",
          "description": "Description of the volume"
        },
        "chapters": {
          "type": "array",
          "items": {
            "$ref": "#/$defs/chapter"
          },
          "description": "Ordered (in display order) list of chapters"
        },
        "authors": {
          "type": "array",
          "items": {
            "$ref": "schema_defs.json#/$defs/author"
          }
        },
        "extensions": {
          "type": "array",
          "items": {
            "$ref": "schema_defs.json#/$defs/extension_name_and_version"
          },
          "description": "List of extensions defined in this volume, with version numbers"
        },
        "changes": {
          "type": "array",
          "items": {
            "type": "string"
          },
          "description": "List of changes made since the last version"
        }
      }
    },
    "chapter": {
      "type": "string",
      "description": "Relative (to the contents.yaml file) path to the chapter source"
    }
  },

  "type": "object",
<<<<<<< HEAD
  "required": ["$schema", "kind", "manual", "version", "name", "marketing_version", "state", "volumes"],
=======
  "required": [
    "manual",
    "version",
    "name",
    "marketing_version",
    "state",
    "volumes"
  ],
>>>>>>> 62553b15
  "properties": {
    "$schema": {
      "type": "string",
      "const": "manual_version_schema.json#"
    },
    "kind": {
      "type": "string",
      "const": "manual version"
    },
    "name": {
      "type": "string",
      "description": "Name (database key) of this version"
    },
    "manual": {
      "type": "object",
      "properties": {
        "$ref": {
          "type": "string",
          "format": "uri-reference",
          "pattern": "^manual/.*\\.yaml#$",
          "description": "Pointer to the manual"
        }
      }
    },
    "version": {
      "$ref": "schema_defs.json#/$defs/semantic_version",
      "description": "Semantic version number within the manual"
    },
    "marketing_version": {
      "type": "string",
      "description": "The publicly displayed version number"
    },
    "state": {
      "$ref": "schema_defs.json#/$defs/spec_state",
      "description": "State of this version"
    },
    "url": {
      "type": "string",
      "format": "uri",
      "description": "URL to the version, if stored external to the database"
    },
    "uses_isa_manual": {
      "type": "boolean",
      "default": false,
      "description": "Whether or not this manual version is derived from riscv-isa-manual"
    },
    "isa_manual_tree": {
      "type": "string",
      "description": "The git tree-ish of the riscv-isa-manual repository used to generate this version"
    },
    "volumes": {
      "type": "array",
      "items": {
        "$ref": "#/$defs/volume"
      },
      "description": "List of volumes in this version"
    },
    "$source": {
      "type": "string",
      "format": "uri-reference",
      "description": "Relative (from arch/) path to the original source file"
    }
  },
  "additionalProperties": false
}<|MERGE_RESOLUTION|>--- conflicted
+++ resolved
@@ -50,10 +50,9 @@
   },
 
   "type": "object",
-<<<<<<< HEAD
-  "required": ["$schema", "kind", "manual", "version", "name", "marketing_version", "state", "volumes"],
-=======
   "required": [
+    "$schema",
+    "kind",
     "manual",
     "version",
     "name",
@@ -61,7 +60,6 @@
     "state",
     "volumes"
   ],
->>>>>>> 62553b15
   "properties": {
     "$schema": {
       "type": "string",
