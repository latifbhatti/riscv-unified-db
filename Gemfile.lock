--- conflicted
+++ resolved
@@ -44,6 +44,7 @@
   specs:
     Ascii85 (2.0.1)
     activesupport (8.0.3)
+    activesupport (8.0.3)
       base64
       benchmark (>= 0.3)
       bigdecimal
@@ -59,11 +60,7 @@
     addressable (2.8.7)
       public_suffix (>= 2.0.2, < 7.0)
     afm (1.0.0)
-<<<<<<< HEAD
-    asciidoctor (2.0.23)
-=======
     asciidoctor (2.0.24)
->>>>>>> 9f8d8cc1
     asciidoctor-diagram (2.3.2)
       asciidoctor (>= 1.5.7, < 3.x)
       asciidoctor-diagram-ditaamini (~> 1.0)
@@ -72,13 +69,11 @@
     asciidoctor-diagram-batik (1.17)
     asciidoctor-diagram-ditaamini (1.0.3)
     asciidoctor-diagram-plantuml (1.2025.3)
+    asciidoctor-diagram-plantuml (1.2025.3)
       asciidoctor-diagram-batik (~> 1.17)
-<<<<<<< HEAD
     asciidoctor-pdf (2.3.20)
-=======
-    asciidoctor-pdf (2.3.21)
->>>>>>> 9f8d8cc1
       asciidoctor (~> 2.0)
+      concurrent-ruby (~> 1.3)
       concurrent-ruby (~> 1.3)
       matrix (~> 0.4)
       prawn (~> 2.4.0)
@@ -93,31 +88,25 @@
     backport (1.2.0)
     base64 (0.3.0)
     benchmark (0.4.1)
-<<<<<<< HEAD
-    bigdecimal (3.2.3)
-=======
     bigdecimal (3.3.1)
->>>>>>> 9f8d8cc1
     commander (5.0.0)
       highline (~> 3.0.0)
     concurrent-ruby (1.3.5)
     concurrent-ruby-ext (1.3.5)
       concurrent-ruby (= 1.3.5)
     connection_pool (2.5.4)
+    connection_pool (2.5.4)
     css_parser (1.21.1)
       addressable
     date (3.4.1)
+    debug (1.11.0)
     debug (1.11.0)
       irb (~> 1.10)
       reline (>= 0.3.8)
     diff-lcs (1.6.2)
     docile (1.4.1)
     drb (2.2.3)
-<<<<<<< HEAD
-    erb (5.0.2)
-=======
     erb (5.1.1)
->>>>>>> 9f8d8cc1
     erubi (1.13.1)
     hana (1.3.7)
     hashery (2.1.2)
@@ -125,16 +114,13 @@
     i18n (1.14.7)
       concurrent-ruby (~> 1.0)
     io-console (0.8.1)
+    io-console (0.8.1)
     irb (1.15.2)
       pp (>= 0.6.0)
       rdoc (>= 4.0.0)
       reline (>= 0.4.2)
     jaro_winkler (1.6.1)
-<<<<<<< HEAD
-    json (2.15.0)
-=======
     json (2.15.1)
->>>>>>> 9f8d8cc1
     json_schemer (1.0.3)
       hana (~> 1.3)
       regexp_parser (~> 2.0)
@@ -147,24 +133,20 @@
     lint_roller (1.1.0)
     logger (1.7.0)
     matrix (0.4.3)
-<<<<<<< HEAD
+    minitest (5.26.0)
+    matrix (0.4.3)
     minitest (5.25.5)
     netrc (0.11.0)
     nkf (0.2.0)
     nokogiri (1.18.10-aarch64-linux-gnu)
       racc (~> 1.4)
-=======
-    minitest (5.26.0)
-    netrc (0.11.0)
-    nkf (0.2.0)
->>>>>>> 9f8d8cc1
     nokogiri (1.18.10-x86_64-linux-gnu)
       racc (~> 1.4)
-    numbers_and_words (1.0.2)
-      i18n (<= 2)
     observer (0.1.2)
     ostruct (0.6.3)
+    ostruct (0.6.3)
     parallel (1.27.0)
+    parser (3.3.9.0)
     parser (3.3.9.0)
       ast (~> 2.4.1)
       racc
@@ -172,7 +154,9 @@
       tty-color (~> 0.5)
     pdf-core (0.9.0)
     pdf-reader (2.15.0)
+    pdf-reader (2.15.0)
       Ascii85 (>= 1.0, < 3.0, != 2.0.0)
+      afm (>= 0.2.1, < 2)
       afm (>= 0.2.1, < 2)
       hashery (~> 2.0)
       ruby-rc4
@@ -196,43 +180,27 @@
       pdf-reader (~> 2.0)
       prawn (~> 2.2)
     prettyprint (0.2.0)
-<<<<<<< HEAD
-    prism (1.5.1)
-=======
     prism (1.5.2)
->>>>>>> 9f8d8cc1
     psych (5.2.6)
       date
       stringio
     public_suffix (6.0.2)
     racc (1.8.1)
-<<<<<<< HEAD
-    rack (3.2.1)
-    rainbow (3.1.1)
-    rake (13.3.0)
-    rbi (0.3.6)
-=======
     rack (3.2.3)
     rainbow (3.1.1)
     rake (13.3.0)
     rbi (0.3.7)
->>>>>>> 9f8d8cc1
       prism (~> 1.0)
       rbs (>= 3.4.4)
+    rbs (3.9.5)
     rbs (3.9.5)
       logger
     rdbg (0.1.0)
       debug (>= 1.2.2)
-<<<<<<< HEAD
-    rdoc (6.14.2)
-      erb
-      psych (>= 4.0.0)
-=======
     rdoc (6.15.0)
       erb
       psych (>= 4.0.0)
       tsort
->>>>>>> 9f8d8cc1
     regexp_parser (2.11.3)
     reline (0.6.2)
       io-console (~> 0.5)
@@ -249,8 +217,10 @@
       rainbow (>= 2.2.2, < 4.0)
       regexp_parser (>= 2.9.3, < 3.0)
       rubocop-ast (>= 1.47.1, < 2.0)
+      rubocop-ast (>= 1.47.1, < 2.0)
       ruby-progressbar (~> 1.7)
       unicode-display_width (>= 2.4.0, < 4.0)
+    rubocop-ast (1.47.1)
     rubocop-ast (1.47.1)
       parser (>= 3.3.7.2)
       prism (~> 1.4)
@@ -272,11 +242,7 @@
       rack (>= 1.1)
       rubocop (>= 1.75.0, < 2.0)
       rubocop-ast (>= 1.44.0, < 2.0)
-<<<<<<< HEAD
-    rubocop-sorbet (0.10.5)
-=======
     rubocop-sorbet (0.11.0)
->>>>>>> 9f8d8cc1
       lint_roller
       rubocop (>= 1.75.2)
     ruby-minisat (2.2.0.3)
@@ -317,16 +283,6 @@
       yard (~> 0.9, >= 0.9.24)
       yard-activesupport-concern (~> 0.0)
       yard-solargraph (~> 0.1)
-<<<<<<< HEAD
-    sorbet (0.6.12606)
-      sorbet-static (= 0.6.12606)
-    sorbet-runtime (0.6.12606)
-    sorbet-static (0.6.12606-aarch64-linux)
-    sorbet-static (0.6.12606-x86_64-linux)
-    sorbet-static-and-runtime (0.6.12606)
-      sorbet (= 0.6.12606)
-      sorbet-runtime (= 0.6.12606)
-=======
     sorbet (0.6.12645)
       sorbet-static (= 0.6.12645)
     sorbet-runtime (0.6.12645)
@@ -334,7 +290,6 @@
     sorbet-static-and-runtime (0.6.12645)
       sorbet (= 0.6.12645)
       sorbet-runtime (= 0.6.12645)
->>>>>>> 9f8d8cc1
     spoom (1.6.3)
       erubi (>= 1.10.0)
       prism (>= 0.28.0)
@@ -374,11 +329,7 @@
     unicode-display_width (3.2.0)
       unicode-emoji (~> 4.1)
     unicode-emoji (4.1.0)
-<<<<<<< HEAD
-    uri (1.0.3)
-=======
     uri (1.0.4)
->>>>>>> 9f8d8cc1
     webrick (1.9.1)
     write_xlsx (1.12.2)
       nkf
