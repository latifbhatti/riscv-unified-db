--- conflicted
+++ resolved
@@ -486,107 +486,6 @@
     schemas[rel_path] = DefaultValidatingValidator(schema_obj, registry=registry)
     return schemas[rel_path]
 
-<<<<<<< HEAD
-  abs_path = os.path.join(SCHEMAS_PATH, rel_path)
-  if not os.path.exists(abs_path):
-    raise SchemaNotFoundException(f"Schema not found: {uri}")
-
-  # Open the JSON file
-  with open(abs_path, 'r') as f:
-    # Load the JSON data into a Python dictionary
-    schema_obj = json.load(f)
-
-  schemas[rel_path] = DefaultValidatingValidator(schema_obj, registry=registry)
-  return schemas[rel_path]
-
-
-def resolve_file(rel_path : str | Path, arch_dir: str | Path, resolved_dir: str | Path, do_checks: bool):
-  """Read object at arch_dir/rel_path, resolve it, and write it as YAML to resolved_dir/rel_path
-
-  Parameters
-  ----------
-  rel_path : str | Path
-    Path to file relative to arch_dir
-  arch_dir : str | Path
-    Absolute path to arch directory
-  resolved_dir : str | Path
-    Directory to write the resolved file to
-  """
-  arch_path = os.path.join(arch_dir, rel_path)
-  resolved_path = os.path.join(resolved_dir, rel_path)
-  if not os.path.exists(arch_path):
-    if os.path.exists(resolved_path):
-      os.remove(resolved_path)
-  elif not os.path.exists(resolved_path) or (os.path.getmtime(arch_path) > os.path.getmtime(resolved_path)) or (os.path.getmtime(__file__) > os.path.getmtime(resolved_path)):
-    if os.path.exists(resolved_path):
-      os.remove(resolved_path)
-    resolved_obj = resolve(rel_path, args.arch_dir, do_checks)
-    resolved_obj["$source"] = os.path.join(args.arch_dir, rel_path)
-
-    write_yaml(resolved_path, resolved_obj)
-    if do_checks and ("$schema" in resolved_obj):
-      schema_uri = resolved_obj["$schema"]
-      schema_relpath = schema_uri.split("#")[0]
-      schema = _get_schema(schema_uri)
-      try:
-        schema.validate(instance=resolved_obj)
-      except ValidationError as e:
-        print(f"JSON Schema Validation Error for {rel_path}: ")
-        print(" ", best_match(schema.iter_errors(resolved_obj)).message)
-        print(f"  Used schema {schema_relpath}")
-        exit(1)
-
-    os.chmod(resolved_path, 0o444)
-
-if __name__ == '__main__':
-  cmdparser = argparse.ArgumentParser(
-    prog="yaml_resolver.py",
-    description="Resolves/overlays UDB architecture YAML files")
-  subparsers = cmdparser.add_subparsers(dest='command', help='sub-command help')
-  merge_parser = subparsers.add_parser('merge', help='Merge overlay on top of architecture files')
-  merge_parser.add_argument("arch_dir", type=str, help="Unresolved architecture (input) directory")
-  merge_parser.add_argument("overlay_dir", type=str, help="Overlay directory")
-  merge_parser.add_argument("merged_dir", type=str, help="Merged architecture (output) directory")
-
-  all_parser = subparsers.add_parser('resolve', help='Resolve all architecture files')
-  all_parser.add_argument("arch_dir", type=str, help="Unresolved architecture (input) directory")
-  all_parser.add_argument("resolved_dir", type=str, help="Resolved architecture (output) directory")
-  all_parser.add_argument("--no-progress", action="store_true", help="Don't display progress bar")
-  all_parser.add_argument("--no-checks", action="store_true", help="Don't verify schema")
-
-  args =  cmdparser.parse_args()
-
-  if args.command == 'merge':
-    arch_paths = glob.glob(f"**/*.yaml", recursive=True, root_dir=args.arch_dir)
-    if args.overlay_dir != None:
-      overlay_paths = glob.glob(f"**/*.yaml", recursive=True, root_dir=args.overlay_dir)
-      arch_paths.extend(overlay_paths)
-      arch_paths = list(set(arch_paths))
-    merged_paths = glob.glob(f"**/*.yaml", recursive=True, root_dir=args.merged_dir)
-    arch_paths.extend(merged_paths)
-    arch_paths = list(set(arch_paths))
-
-    for arch_path in tqdm(arch_paths, ascii=True, desc="Merging arch"):
-      merged_arch_path = f"{UDB_ROOT}/{args.merged_dir}/{arch_path}"
-      os.makedirs(os.path.dirname(merged_arch_path), exist_ok=True)
-      merge_file(arch_path, args.arch_dir, args.overlay_dir, args.merged_dir)
-
-    print(f"[INFO] Merged architecture files written to {args.merged_dir}")
-
-  elif args.command == 'resolve':
-    arch_paths = glob.glob(f"**/*.yaml", recursive=True, root_dir=args.arch_dir)
-    if os.path.exists(args.resolved_dir):
-      resolved_paths = glob.glob(f"**/*.yaml", recursive=True, root_dir=args.resolved_dir)
-      arch_paths.extend(resolved_paths)
-      arch_paths = list(set(arch_paths))
-    iter = arch_paths if args.no_progress else tqdm(arch_paths, ascii=True, desc="Resolving arch")
-    for arch_path in iter:
-      resolved_arch_path = f"{UDB_ROOT}/{args.resolved_dir}/{arch_path}" if not os.path.isabs(args.resolved_dir) else f"{args.resolved_dir}/{arch_path}"
-      os.makedirs(os.path.dirname(resolved_arch_path), exist_ok=True)
-      resolve_file(arch_path, args.arch_dir, args.resolved_dir, not args.no_checks)
-
-    print(f"[INFO] Resolved architecture files written to {args.resolved_dir}")
-=======
 
 def resolve_file(
     rel_path: str | Path,
@@ -621,12 +520,15 @@
         resolved_obj["$source"] = os.path.join(args.arch_dir, rel_path)
 
         if do_checks and ("$schema" in resolved_obj):
-            schema = _get_schema(resolved_obj["$schema"])
+            schema_uri = resolved_obj["$schema"]
+            schema_relpath = schema_uri.split("#")[0]
+            schema = _get_schema(schema_uri)
             try:
                 schema.validate(instance=resolved_obj)
             except ValidationError as e:
                 print(f"JSON Schema Validation Error for {rel_path}:")
                 print(best_match(schema.iter_errors(resolved_obj)).message)
+                print(f"  Used schema {schema_relpath}")
                 exit(1)
 
         write_yaml(resolved_path, resolved_obj)
@@ -709,5 +611,4 @@
                 arch_path, args.arch_dir, args.resolved_dir, not args.no_checks
             )
 
-        print(f"[INFO] Resolved architecture files written to {args.resolved_dir}")
->>>>>>> 9f0f7bde
+        print(f"[INFO] Resolved architecture files written to {args.resolved_dir}")