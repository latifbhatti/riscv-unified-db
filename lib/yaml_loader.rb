# frozen_string_literal: true

require "pathname"
require "yaml"

# loads a YAML file and expands any $ref/$mref references
class YamlLoader
  @cache = {}

  class DereferenceError < StandardError; end

  def self.expand(filename, obj, yaml_opts = {})
    return obj unless obj.is_a?(Hash) || obj.is_a?(Array)

    return obj.map { |v| expand(filename, v, yaml_opts) } if obj.is_a?(Array)

    new_obj =
    if obj.keys.include?("$ref")
      # according JSON Reference, all keys except $ref are ignored
      relative_path = obj["$ref"].split("#")[0]
      if relative_path.empty?
        # this is a reference in the same document
        obj_doc = YAML.load_file(filename, **yaml_opts)
        obj_path = obj["$ref"].split("#")[1].split("/")[1..]
        target_obj = obj_doc.dig(*obj_path)
        raise DereferenceError, "#{obj['$ref']} cannot be found" if target_obj.nil?

        ref = expand(filename, target_obj, yaml_opts)
        if ref.nil?
          raise DereferenceError, "JSON Path #{obj['$ref'].split('#')[1]} does not exist in #{filename}"
        end

        ref
      else
        target_filename = File.realpath(File.join(filename.dirname, relative_path))

        obj_doc = YamlLoader.load(target_filename, yaml_opts)
        obj_path = obj["$ref"].split("#")[1].split("/")[1..]
        target_obj = obj_doc.dig(*obj_path)
        raise "#{obj['$ref']} cannot be found" if target_obj.nil?

        ref = expand(target_filename, target_obj, yaml_opts)
        if ref.nil?
          raise DereferenceError, "JSON Path #{obj['$ref'].split('#')[1]} does not exist in #{target_filename}"
        end

        ref
      end
    elsif obj.keys.include?("$mref")
      # we handle the mref key first so that any override will take priority
      mref = obj["$mref"]
      raise ArgumentError, "Missing reference after $mref (did you forget to put a relative reference in quotes?)" if mref.nil?
      mref_targets = mref.is_a?(String) ? [mref] : mref

      new_obj = {}

      mref_targets.each do |mref_target|
        relative_path = mref_target.split("#")[0]
        target_obj =
          if relative_path.empty?
            YAML.load_file(filename, **yaml_opts)
          else
            target_filename = File.realpath(File.join(filename.dirname, relative_path))

            unless File.exist?(target_filename)
              raise DereferenceError, "While locating $mref in #{filename}, #{target_filename} does not exist"
            end

            YamlLoader.load(target_filename, yaml_opts)
          end

        mref_target_suffix = mref_target.split("#/")[1]
        mref_target_path = mref_target_suffix.split("/")
        begin
          target_obj = target_obj.dig(*mref_target_path) 
        rescue TypeError => e
          if e.message == "no implicit conversion of String into Integer"
            warn "$mref: \"#{mref_target}\" found in file #{filename} references an Array but needs to reference a Hash"
          end
          raise e
        end

        raise DereferenceError, "JSON Path #{mref_target_suffix} in file #{filename} does not exist in #{relative_path}" if target_obj.nil?
        raise ArgumentError, "$mref: \"#{mref_target}\" in file #{filename} references a #{target_obj.class} but needs to reference a Hash" unless target_obj.is_a?(Hash)

        target_obj = expand(filename, target_obj, yaml_opts)
        target_obj.each do |target_key, target_value|
<<<<<<< HEAD
          
          new_obj[target_key] = target_value
=======
          if (new_obj[target_key].is_a?(Hash))
            raise "Should be a hash" unless target_value.is_a?(Hash)
            new_obj[target_key] = target_value.merge(new_obj[target_key])
          else
            new_obj[target_key] = target_value
          end
>>>>>>> 74cebf0b
        end
      end

      obj.delete("$mref")
      # now merge target_obj and obj
      keys = (obj.keys + new_obj.keys).uniq
      final_obj = {}
      keys.each do |key|
        if !obj.key?(key)
          final_obj[key] = new_obj[key]
        elsif !new_obj.key?(key)
          final_obj[key] = expand(filename, obj[key], yaml_opts)
        else
          value = obj[key]

          if new_obj[key].is_a?(Hash)
            raise "should be a hash" unless new_obj[key].is_a?(Hash)
            final_obj[key] = new_obj[key].merge(obj[key])
          else
            final_obj[key] = expand(filename, obj[key], yaml_opts)
          end
        end
      end

<<<<<<< HEAD
      new_obj
=======
      final_obj

>>>>>>> 74cebf0b
    else
      obj_keys = obj.keys
      obj_keys.each do |key|
        value = obj[key]

        obj[key] = expand(filename, value, yaml_opts)
      end
      obj
    end

    obj_keys = new_obj.keys
    if obj_keys.include? "$remove"
      remove_keys = obj["$remove"].is_a?(Array) ? obj["$remove"] : [obj["$remove"]]
      remove_keys.each do |key|
        new_obj.delete(key)
      end
    end
    new_obj.delete("$remove")
    new_obj
  end

  # load a YAML file and expand any $ref/$mref references
  # @param filename [String,Pathname] path to the YAML file
  # @param yaml_opts [Hash] options to pass to YAML.load_file
  # @return [Object] the loaded YAML file
  def self.load(filename, yaml_opts = {})
    filename = Pathname.new(filename)
    raise ArgumentError, "Cannot find file #{filename}" unless filename.exist?

    filename = filename.realpath
    return @cache[filename] if @cache.key?(filename)

    obj = YAML.load_file(filename, **yaml_opts)
    obj = expand(filename, obj, yaml_opts) if obj.is_a?(Hash)

    # @cache[filename] = obj
  end
end<|MERGE_RESOLUTION|>--- conflicted
+++ resolved
@@ -85,17 +85,12 @@
 
         target_obj = expand(filename, target_obj, yaml_opts)
         target_obj.each do |target_key, target_value|
-<<<<<<< HEAD
-          
-          new_obj[target_key] = target_value
-=======
           if (new_obj[target_key].is_a?(Hash))
             raise "Should be a hash" unless target_value.is_a?(Hash)
             new_obj[target_key] = target_value.merge(new_obj[target_key])
           else
             new_obj[target_key] = target_value
           end
->>>>>>> 74cebf0b
         end
       end
 
@@ -120,12 +115,8 @@
         end
       end
 
-<<<<<<< HEAD
-      new_obj
-=======
       final_obj
 
->>>>>>> 74cebf0b
     else
       obj_keys = obj.keys
       obj_keys.each do |key|
