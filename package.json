{
  "name": "spec-generator",
  "dependencies": {
    "@antora/cli": "3.1.7",
    "@antora/lunr-extension": "1.0.0-alpha.8",
    "@antora/site-generator": "3.1.7",
    "@asciidoctor/tabs": "v1.0.0-beta.6",
    "@cloudflare/doca": "^0.1.3",
    "@cloudflare/doca-default-theme": "^0.1.1",
    "@commitlint/cli": "19.8.0",
    "@commitlint/config-conventional": "19.8.0",
<<<<<<< HEAD
    "asciidoctor-kroki": "0.17.0",
    "corepack": "^0.34.0",
=======
    "asciidoctor-mathjax": "^0.0.5",
>>>>>>> 5d6c397a
    "prettier": "3.4.2",
    "wavedrom-cli": "^3.1.1",
    "bytefield-svg": "^1.8.0"
  }
}<|MERGE_RESOLUTION|>--- conflicted
+++ resolved
@@ -9,14 +9,11 @@
     "@cloudflare/doca-default-theme": "^0.1.1",
     "@commitlint/cli": "19.8.0",
     "@commitlint/config-conventional": "19.8.0",
-<<<<<<< HEAD
     "asciidoctor-kroki": "0.17.0",
+    "asciidoctor-mathjax": "^0.0.5",
+    "bytefield-svg": "^1.8.0",
     "corepack": "^0.34.0",
-=======
-    "asciidoctor-mathjax": "^0.0.5",
->>>>>>> 5d6c397a
     "prettier": "3.4.2",
-    "wavedrom-cli": "^3.1.1",
-    "bytefield-svg": "^1.8.0"
+    "wavedrom-cli": "^3.1.1"
   }
 }