# Copyright (c) Qualcomm Technologies, Inc. and/or its subsidiaries.
# SPDX-License-Identifier: BSD-3-Clause-Clear

# yaml-language-server: $schema=../../../schemas/ext_schema.json

$schema: "ext_schema.json#"
kind: extension
name: Shvstvala
long_name: Virtual Supervisor Trap Value provides all needed values
description: |
  vstval must be written with the faulting virtual address
  for load, store, and instruction page-fault, access-fault, and
  misaligned exceptions, and for breakpoint exceptions other than
  those caused by execution of the `ebreak` or `c.ebreak` instructions.
  For virtual-instruction and illegal-instruction exceptions, vstval must be written with the
  faulting instruction.

  [NOTE]
  This extension was ratified with the RVA22 profiles.
type: privileged
versions:
  - version: "1.0.0"
    state: ratified
<<<<<<< HEAD
    ratification_date: null
requirements:
  idl(): |
    -> implemented?(ExtensionName::H);
    ->
      REPORT_VA_IN_VSTVAL_ON_BREAKPOINT &&
      REPORT_VA_IN_VSTVAL_ON_LOAD_MISALIGNED &&
      REPORT_VA_IN_VSTVAL_ON_STORE_AMO_MISALIGNED &&
      REPORT_VA_IN_VSTVAL_ON_STORE_AMO_MISALIGNED &&
      REPORT_VA_IN_VSTVAL_ON_LOAD_ACCESS_FAULT &&
      REPORT_VA_IN_VSTVAL_ON_STORE_AMO_ACCESS_FAULT &&
      REPORT_VA_IN_VSTVAL_ON_INSTRUCTION_ACCESS_FAULT &&
      REPORT_VA_IN_VSTVAL_ON_LOAD_PAGE_FAULT &&
      REPORT_VA_IN_VSTVAL_ON_STORE_AMO_PAGE_FAULT &&
      REPORT_VA_IN_VSTVAL_ON_INSTRUCTION_PAGE_FAULT &&
      REPORT_ENCODING_IN_VSTVAL_ON_VIRTUAL_INSTRUCTION &&
      REPORT_ENCODING_IN_VSTVAL_ON_ILLEGAL_INSTRUCTION;
  reason: |
    Shvstvala mandates that vstval must be written with the faulting virtual address
    for load, store, and instruction page-fault, access-fault, and
    misaligned exceptions, and for breakpoint exceptions other than
    those caused by execution of the `ebreak` or `c.ebreak` instructions.

    For virtual-instruction and illegal-instruction exceptions,
    vstval must be written with the faulting instruction.
=======
    ratification_date: 2023-03
    param_constraints:
      REPORT_VA_IN_VSTVAL_ON_BREAKPOINT:
        schema:
          const: true
      REPORT_VA_IN_VSTVAL_ON_LOAD_MISALIGNED:
        schema:
          const: true
      REPORT_VA_IN_VSTVAL_ON_STORE_AMO_MISALIGNED:
        schema:
          const: true
      REPORT_VA_IN_VSTVAL_ON_INSTRUCTION_MISALIGNED:
        schema:
          const: true
      REPORT_VA_IN_VSTVAL_ON_LOAD_ACCESS_FAULT:
        schema:
          const: true
      REPORT_VA_IN_VSTVAL_ON_STORE_AMO_ACCESS_FAULT:
        schema:
          const: true
      REPORT_VA_IN_VSTVAL_ON_INSTRUCTION_ACCESS_FAULT:
        schema:
          const: true
      REPORT_VA_IN_VSTVAL_ON_LOAD_PAGE_FAULT:
        schema:
          const: true
      REPORT_VA_IN_VSTVAL_ON_STORE_AMO_PAGE_FAULT:
        schema:
          const: true
      REPORT_VA_IN_VSTVAL_ON_INSTRUCTION_PAGE_FAULT:
        schema:
          const: true
      REPORT_ENCODING_IN_VSTVAL_ON_ILLEGAL_INSTRUCTION:
        schema:
          const: true
>>>>>>> 7e57cf3e
<|MERGE_RESOLUTION|>--- conflicted
+++ resolved
@@ -21,8 +21,7 @@
 versions:
   - version: "1.0.0"
     state: ratified
-<<<<<<< HEAD
-    ratification_date: null
+    ratification_date: 2023-03
 requirements:
   idl(): |
     -> implemented?(ExtensionName::H);
@@ -46,41 +45,4 @@
     those caused by execution of the `ebreak` or `c.ebreak` instructions.
 
     For virtual-instruction and illegal-instruction exceptions,
-    vstval must be written with the faulting instruction.
-=======
-    ratification_date: 2023-03
-    param_constraints:
-      REPORT_VA_IN_VSTVAL_ON_BREAKPOINT:
-        schema:
-          const: true
-      REPORT_VA_IN_VSTVAL_ON_LOAD_MISALIGNED:
-        schema:
-          const: true
-      REPORT_VA_IN_VSTVAL_ON_STORE_AMO_MISALIGNED:
-        schema:
-          const: true
-      REPORT_VA_IN_VSTVAL_ON_INSTRUCTION_MISALIGNED:
-        schema:
-          const: true
-      REPORT_VA_IN_VSTVAL_ON_LOAD_ACCESS_FAULT:
-        schema:
-          const: true
-      REPORT_VA_IN_VSTVAL_ON_STORE_AMO_ACCESS_FAULT:
-        schema:
-          const: true
-      REPORT_VA_IN_VSTVAL_ON_INSTRUCTION_ACCESS_FAULT:
-        schema:
-          const: true
-      REPORT_VA_IN_VSTVAL_ON_LOAD_PAGE_FAULT:
-        schema:
-          const: true
-      REPORT_VA_IN_VSTVAL_ON_STORE_AMO_PAGE_FAULT:
-        schema:
-          const: true
-      REPORT_VA_IN_VSTVAL_ON_INSTRUCTION_PAGE_FAULT:
-        schema:
-          const: true
-      REPORT_ENCODING_IN_VSTVAL_ON_ILLEGAL_INSTRUCTION:
-        schema:
-          const: true
->>>>>>> 7e57cf3e
+    vstval must be written with the faulting instruction.