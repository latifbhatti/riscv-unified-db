# Copyright (c) Qualcomm Technologies, Inc. and/or its subsidiaries.
# SPDX-License-Identifier: BSD-3-Clause-Clear

# yaml-language-server: $schema=../../../schemas/ext_schema.json

$schema: "ext_schema.json#"
kind: extension
name: Shgatpa
<<<<<<< HEAD
long_name: hgatp profile requirements
=======
long_name: SvNNx4 mode supported for all modes supported by Supervisor Address Translation and Protection, as well as Bare
>>>>>>> 7a8c5726
description: |
  For each supported virtual memory scheme SvNN supported in
  `satp`, the corresponding hgatp SvNNx4 mode must be supported.  The
  `hgatp` mode Bare must also be supported.

  [NOTE]
  This extension was ratified with the RVA22 profiles.
type: privileged
versions:
  - version: "1.0.0"
    state: ratified
    ratification_date: null
requirements:
  idl(): |
    -> implemented?(ExtensionName::H);
    implemented?(ExtensionName::Sv32) -> SV32X4_TRANSLATION;
    implemented?(ExtensionName::Sv39) -> SV39X4_TRANSLATION;
    implemented?(ExtensionName::Sv48) -> SV48X4_TRANSLATION;
    implemented?(ExtensionName::Sv57) -> SV57X4_TRANSLATION;
  reason: |
    Shgatpa mandates that or each supported virtual memory scheme SvNN supported in
    `satp`, the corresponding hgatp SvNNx4 mode must be supported.

    Shgatpa mandates that or each supported virtual memory scheme SvNN supported in
    `satp`, the corresponding hgatp SvNNx4 mode must be supported.

    Shgatpa mandates that or each supported virtual memory scheme SvNN supported in
    `satp`, the corresponding hgatp SvNNx4 mode must be supported.

    Shgatpa mandates that or each supported virtual memory scheme SvNN supported in
    `satp`, the corresponding hgatp SvNNx4 mode must be supported.

    Shgatpa mandates that `hgatp` mode Bare must also be supported.<|MERGE_RESOLUTION|>--- conflicted
+++ resolved
@@ -6,11 +6,7 @@
 $schema: "ext_schema.json#"
 kind: extension
 name: Shgatpa
-<<<<<<< HEAD
-long_name: hgatp profile requirements
-=======
 long_name: SvNNx4 mode supported for all modes supported by Supervisor Address Translation and Protection, as well as Bare
->>>>>>> 7a8c5726
 description: |
   For each supported virtual memory scheme SvNN supported in
   `satp`, the corresponding hgatp SvNNx4 mode must be supported.  The
