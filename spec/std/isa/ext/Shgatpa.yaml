# Copyright (c) Qualcomm Technologies, Inc. and/or its subsidiaries.
# SPDX-License-Identifier: BSD-3-Clause-Clear

# yaml-language-server: $schema=../../../schemas/ext_schema.json

$schema: "ext_schema.json#"
kind: extension
name: Shgatpa
long_name: SvNNx4 mode supported for all modes supported by Supervisor Address Translation and Protection, as well as Bare
description: |
  For each supported virtual memory scheme SvNN supported in
  `satp`, the corresponding hgatp SvNNx4 mode must be supported.  The
  `hgatp` mode Bare must also be supported.

  [NOTE]
  This extension was ratified with the RVA22 profiles.
type: privileged
versions:
  - version: "1.0.0"
    state: ratified
<<<<<<< HEAD
    ratification_date: null
requirements:
  idl(): |
    -> implemented?(ExtensionName::H);
    implemented?(ExtensionName::Sv32) -> SV32X4_TRANSLATION;
    implemented?(ExtensionName::Sv39) -> SV39X4_TRANSLATION;
    implemented?(ExtensionName::Sv48) -> SV48X4_TRANSLATION;
    implemented?(ExtensionName::Sv57) -> SV57X4_TRANSLATION;
  reason: |
    Shgatpa mandates that or each supported virtual memory scheme SvNN supported in
    `satp`, the corresponding hgatp SvNNx4 mode must be supported.

    Shgatpa mandates that or each supported virtual memory scheme SvNN supported in
    `satp`, the corresponding hgatp SvNNx4 mode must be supported.

    Shgatpa mandates that or each supported virtual memory scheme SvNN supported in
    `satp`, the corresponding hgatp SvNNx4 mode must be supported.

    Shgatpa mandates that or each supported virtual memory scheme SvNN supported in
    `satp`, the corresponding hgatp SvNNx4 mode must be supported.

    Shgatpa mandates that `hgatp` mode Bare must also be supported.
=======
    ratification_date: 2023-03
    param_constraints:
      SV32X4_TRANSLATION:
        extra_validation: |
          (SV32X4_TRANSLATION && ext?(:Sv32)) || (!SV32X4_TRANSLATION && !ext?(:Sv32))
      SV39X4_TRANSLATION:
        extra_validation: |
          (SV39X4_TRANSLATION && ext?(:Sv39)) || (!SV39X4_TRANSLATION && !ext?(:Sv39))
      SV48X4_TRANSLATION:
        extra_validation: |
          (SV48X4_TRANSLATION && ext?(:Sv48)) || (!SV48X4_TRANSLATION && !ext?(:Sv48))
      SV57X4_TRANSLATION:
        extra_validation: |
          (SV57X4_TRANSLATION && ext?(:Sv57)) || (!SV57X4_TRANSLATION && !ext?(:Sv57))
      GSTAGE_MODE_BARE:
        schema:
          const: true
>>>>>>> 7e57cf3e
<|MERGE_RESOLUTION|>--- conflicted
+++ resolved
@@ -18,8 +18,7 @@
 versions:
   - version: "1.0.0"
     state: ratified
-<<<<<<< HEAD
-    ratification_date: null
+    ratification_date: 2023-03
 requirements:
   idl(): |
     -> implemented?(ExtensionName::H);
@@ -40,23 +39,4 @@
     Shgatpa mandates that or each supported virtual memory scheme SvNN supported in
     `satp`, the corresponding hgatp SvNNx4 mode must be supported.
 
-    Shgatpa mandates that `hgatp` mode Bare must also be supported.
-=======
-    ratification_date: 2023-03
-    param_constraints:
-      SV32X4_TRANSLATION:
-        extra_validation: |
-          (SV32X4_TRANSLATION && ext?(:Sv32)) || (!SV32X4_TRANSLATION && !ext?(:Sv32))
-      SV39X4_TRANSLATION:
-        extra_validation: |
-          (SV39X4_TRANSLATION && ext?(:Sv39)) || (!SV39X4_TRANSLATION && !ext?(:Sv39))
-      SV48X4_TRANSLATION:
-        extra_validation: |
-          (SV48X4_TRANSLATION && ext?(:Sv48)) || (!SV48X4_TRANSLATION && !ext?(:Sv48))
-      SV57X4_TRANSLATION:
-        extra_validation: |
-          (SV57X4_TRANSLATION && ext?(:Sv57)) || (!SV57X4_TRANSLATION && !ext?(:Sv57))
-      GSTAGE_MODE_BARE:
-        schema:
-          const: true
->>>>>>> 7e57cf3e
+    Shgatpa mandates that `hgatp` mode Bare must also be supported.