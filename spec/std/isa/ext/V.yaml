--- conflicted
+++ resolved
@@ -13,74 +13,4 @@
     state: ratified
     ratification_date: null
 description: |
-<<<<<<< HEAD
-  TODO
-params:
-  MUTABLE_MISA_V:
-    description: |
-      Indicates whether or not the `V` extension can be disabled with the `misa.V` bit.
-    schema:
-      type: boolean
-  HW_MSTATUS_VS_DIRTY_UPDATE:
-    description: |
-      Indicates whether or not hardware will write to `mstatus.VS`
-
-      Values are:
-      [separator="!"]
-      !===
-      h! never  ! Hardware never writes `mstatus.VS`
-      h! precise  ! Hardware writes `mstatus.VS` to the Dirty (3) state precisely when V registers are modified
-      h! imprecise ! Hardware writes `mstatus.VS` imprecisely. This will result in a call to unpredictable() on any attempt to read `mstatus` or write vector state.
-      !===
-    schema:
-      type: string
-      enum: ["never", "precise", "imprecise"]
-  MSTATUS_VS_LEGAL_VALUES:
-    description: |
-      The set of values that mstatus.VS will accept from a software write.
-    schema:
-      type: array
-      items:
-        type: integer
-        enum: [0, 1, 2, 3]
-      maxItems: 4
-      uniqueItems: true
-    also_defined_in: S
-    extra_validation: |
-      assert MSTATUS_VS_LEGAL_VALUES.include?(0) && MSTATUS_VS_LEGAL_VALUES.include?(3) if ext?(:V)
-
-      # if HW is writing VS, then Dirty (3) better be a supported value
-      assert MSTATUS_VS_LEGAL_VALUES.include?(3) if ext?(:V) && (HW_MSTATUS_VS_DIRTY_UPDATE != "never")
-  RVV_VL_WHEN_AVL_LT_DOUBLE_VLMAX:
-    description: |
-      The value assigned to VL when AVL < 2*VLMAX.
-    schema:
-      type: string
-      enum: ["ceil(AVL/2)", "VLMAX", "custom"]
-  FOLLOW_VTYPE_RESET_RECOMMENDATION:
-    description: |
-      It is recommended that at reset, vtype.vill is set, the remaining bits in vtype are zero, and vl is set to zero.
-      If this parameter is set to true, this recommendation is followed. If it is false, at reset the respective fields will be "UNDEFINED_LEGAL".
-    schema:
-      type: boolean
-  VLEN:
-    description: |
-      The number of bits in a single vector register.
-    schema:
-      type: integer
-#    requirements:
-#      idl(): |
-#        -> (VLEN >= ELEN) && (VLEN <='h10000) && (popcount(VLEN) == 1);
-#      reason: VLEN >= ELEN, which must be a power of 2, and must be no greater than 2^16.
-  ELEN:
-    description: |
-      The maximum size in bits of a vector element that any operation can produce or consume.
-    schema:
-      type: integer
-#    requirements:
-#      idl(): |
-#        -> (ELEN >='h8) && (popcount(ELEN) == 1);
-#      reason: ELEN >= 8, which must be a power of 2.
-=======
-  TODO
->>>>>>> 9f8d8cc1
+  RISC-V "V" Vector Extension