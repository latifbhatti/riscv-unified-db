--- conflicted
+++ resolved
@@ -91,13 +91,8 @@
     description: LS Little Endian Operation
     doc_links:
       - norm:instgrp:load_store:little_endian_operation
-<<<<<<< HEAD
-  
+
   - id: ext.instgrp.load.exc_x0
-=======
-
-  - id: ext.insgrp.load.exc_x0
->>>>>>> b83d7cc2
     description: Load Exc_x0
     doc_links:
       - norm:instgrp:load:exc_x0
@@ -111,6 +106,7 @@
     description: Store Op
     doc_links:
       - norm:instgrp:store:operation
+
 
 # not included in initial spreadsheet. 
 
