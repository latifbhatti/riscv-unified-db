--- conflicted
+++ resolved
@@ -21,9 +21,6 @@
   - id: ext.I:R-type_operands
     description: R-type instruction source and destination operands
     doc_links:
-<<<<<<< HEAD
-      - norm:basegrp:all:R-type_operands
-=======
       - norm:basegrp:all:R-type_operands
 
   - id: ext.insgrp.cti_taken.misaligned_exc
@@ -65,7 +62,7 @@
     description: LS Little Endian Operation
     doc_links:
       - norm:instgrp:load_store:little_endian_operation
-  
+
   - id: ext.insgrp.load.exc_x0
     description: Load Exc_x0
     doc_links:
@@ -79,5 +76,4 @@
   - id: ext.insgrp.store.operation
     description: Store Op
     doc_links:
-      - norm:instgrp:store:operation
->>>>>>> f6f88ee6
+      - norm:instgrp:store:operation