--- conflicted
+++ resolved
@@ -21,8 +21,7 @@
 versions:
   - version: "1.0.0"
     state: ratified
-<<<<<<< HEAD
-    ratification_date: null
+    ratification_date: 2021-12
     requirements:
       extension:
         allOf:
@@ -38,35 +37,21 @@
             version: "= 1.0.0"
           - name: "Zknh"
             version: "= 1.0.0"
-=======
-    ratification_date: 2021-12
-    implies:
-      - name: "Zbkb"
-        version: "1.0.0"
-      - name: "Zbkc"
-        version: "1.0.0"
-      - name: "Zbkx"
-        version: "1.0.0"
-      - name: "Zkne"
-        version: "1.0.0"
-      - name: "Zknd"
-        version: "1.0.0"
-      - name: "Zknh"
-        version: "1.0.0"
   - version: "1.0.1"
     state: ratified
     ratification_date: 2022-02
-    implies:
-      - name: "Zbkb"
-        version: "1.0.1"
-      - name: "Zbkc"
-        version: "1.0.1"
-      - name: "Zbkx"
-        version: "1.0.1"
-      - name: "Zkne"
-        version: "1.0.1"
-      - name: "Zknd"
-        version: "1.0.1"
-      - name: "Zknh"
-        version: "1.0.1"
->>>>>>> 7e57cf3e
+    requirements:
+      extension:
+        allOf:
+          - name: "Zbkb"
+            version: "= 1.0.1"
+          - name: "Zbkc"
+            version: "= 1.0.1"
+          - name: "Zbkx"
+            version: "= 1.0.1"
+          - name: "Zkne"
+            version: "= 1.0.1"
+          - name: "Zknd"
+            version: "= 1.0.1"
+          - name: "Zknh"
+            version: "= 1.0.1"