# Copyright (c) Qualcomm Technologies, Inc. and/or its subsidiaries.
# SPDX-License-Identifier: BSD-3-Clause-Clear

# yaml-language-server: $schema=../../../schemas/ext_schema.json

$schema: "ext_schema.json#"
kind: extension
name: Zvkn
long_name: NIST Algorithm Suite
description: |
  This extension is shorthand for the following set of other extensions:

  * `Zvkned`
  * `Zvknhb`
  * `Zvkb`
  * `Zvkt`
type: unprivileged
versions:
  - version: "1.0.0"
    state: ratified
<<<<<<< HEAD
    ratification_date: null
    requirements:
      extension:
        allOf:
          - name: Zvkned
            version: "= 1.0.0"
          - name: Zvknhb
            version: "= 1.0.0"
          - name: Zvkb
            version: "= 1.0.0"
          - name: Zvkt
            version: "= 1.0.0"
=======
    ratification_date: 2023-09
    implies:
      - name: Zvkned
        version: "1.0.0"
      - name: Zvknhb
        version: "1.0.0"
      - name: Zvkb
        version: "1.0.0"
      - name: Zvkt
        version: "1.0.0"
>>>>>>> 7e57cf3e
<|MERGE_RESOLUTION|>--- conflicted
+++ resolved
@@ -18,8 +18,7 @@
 versions:
   - version: "1.0.0"
     state: ratified
-<<<<<<< HEAD
-    ratification_date: null
+    ratification_date: 2023-09
     requirements:
       extension:
         allOf:
@@ -30,16 +29,4 @@
           - name: Zvkb
             version: "= 1.0.0"
           - name: Zvkt
-            version: "= 1.0.0"
-=======
-    ratification_date: 2023-09
-    implies:
-      - name: Zvkned
-        version: "1.0.0"
-      - name: Zvknhb
-        version: "1.0.0"
-      - name: Zvkb
-        version: "1.0.0"
-      - name: Zvkt
-        version: "1.0.0"
->>>>>>> 7e57cf3e
+            version: "= 1.0.0"