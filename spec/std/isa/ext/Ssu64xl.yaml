--- conflicted
+++ resolved
@@ -16,17 +16,9 @@
 versions:
   - version: "1.0.0"
     state: ratified
-<<<<<<< HEAD
-    ratification_date: null
+    ratification_date: 2023-03
 requirements:
   param:
     name: UXLEN
     oneOf: [ [64], [32, 64] ]
-    reason: Ssu64xl is satisfied when UXLEN is either read-only RV64 or read-write
-=======
-    ratification_date: 2023-03
-    param_constraints:
-      UXLEN:
-        schema:
-          enum: [64, 3264]
->>>>>>> 7e57cf3e
+    reason: Ssu64xl is satisfied when UXLEN is either read-only RV64 or read-write