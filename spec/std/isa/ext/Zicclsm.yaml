# Copyright (c) Qualcomm Technologies, Inc. and/or its subsidiaries.
# SPDX-License-Identifier: BSD-3-Clause-Clear

# yaml-language-server: $schema=../../../schemas/ext_schema.json

$schema: "ext_schema.json#"
kind: extension
name: Zicclsm
long_name: "Main memory supports misaligned loads/stores"
type: unprivileged
description: |
  Misaligned loads and stores to main memory regions with both the cacheability and coherence
  PMAs must be supported.

  [NOTE]
  This extension was ratified as part of the RVA20 profile.

  [NOTE]
  This requires misaligned support for all regular load and store instructions (including
  scalar and vector) but not AMOs or other specialized forms of memory access.
  Even though mandated, misaligned loads and stores might execute extremely slowly.
  Standard software distributions should assume their existence only for correctness,
  not for performance.
versions:
  - version: "1.0.0"
    state: ratified
<<<<<<< HEAD
    ratification_date: null
requirements:
  param:
    name: MISALIGNED_LDST
    equal: true
=======
    ratification_date: 2023-03
    param_constraints:
      MISALIGNED_LDST:
        schema:
          const: true
>>>>>>> 7e57cf3e
<|MERGE_RESOLUTION|>--- conflicted
+++ resolved
@@ -24,16 +24,8 @@
 versions:
   - version: "1.0.0"
     state: ratified
-<<<<<<< HEAD
-    ratification_date: null
+    ratification_date: 2023-03
 requirements:
   param:
     name: MISALIGNED_LDST
-    equal: true
-=======
-    ratification_date: 2023-03
-    param_constraints:
-      MISALIGNED_LDST:
-        schema:
-          const: true
->>>>>>> 7e57cf3e
+    equal: true