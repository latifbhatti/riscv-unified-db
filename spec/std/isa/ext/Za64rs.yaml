# Copyright (c) Qualcomm Technologies, Inc. and/or its subsidiaries.
# SPDX-License-Identifier: BSD-3-Clause-Clear

# yaml-language-server: $schema=../../../schemas/ext_schema.json

$schema: "ext_schema.json#"
kind: extension
name: Za64rs
long_name: Reservation set size of at most 64 bytes
type: unprivileged
description: |
  Reservation sets must be contiguous, naturally aligned, and at most 64 bytes in size.

  [NOTE]
  This extension was ratified as part of the RVA22 profile.

  [NOTE]
  The minimum reservation set size is effectively determined by the size of atomic accesses in
  the A extension.
versions:
  - version: "1.0.0"
    state: ratified
<<<<<<< HEAD
    ratification_date: null
requirements:
  allOf:
    - extension:
        name: Za128rs
    - param:
        name: LRSC_RESERVATION_STRATEGY
        oneOf:
          - reserve exactly enough to cover the access
          - reserve naturally-aligned 64-byte region
=======
    ratification_date: 2023-03
    implies:
      - name: Za128rs
        version: "1.0.0"
    param_constraints:
      LRSC_RESERVATION_STRATEGY:
        schema:
          oneOf:
            - const: reserve exactly enough to cover the access
            - const: reserve naturally-aligned 64-byte region
>>>>>>> 7e57cf3e
<|MERGE_RESOLUTION|>--- conflicted
+++ resolved
@@ -20,8 +20,7 @@
 versions:
   - version: "1.0.0"
     state: ratified
-<<<<<<< HEAD
-    ratification_date: null
+    ratification_date: 2023-03
 requirements:
   allOf:
     - extension:
@@ -30,16 +29,4 @@
         name: LRSC_RESERVATION_STRATEGY
         oneOf:
           - reserve exactly enough to cover the access
-          - reserve naturally-aligned 64-byte region
-=======
-    ratification_date: 2023-03
-    implies:
-      - name: Za128rs
-        version: "1.0.0"
-    param_constraints:
-      LRSC_RESERVATION_STRATEGY:
-        schema:
-          oneOf:
-            - const: reserve exactly enough to cover the access
-            - const: reserve naturally-aligned 64-byte region
->>>>>>> 7e57cf3e
+          - reserve naturally-aligned 64-byte region