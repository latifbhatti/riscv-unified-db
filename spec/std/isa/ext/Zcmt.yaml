--- conflicted
+++ resolved
@@ -78,116 +78,4 @@
       - name: Alasdair Armstrong
       - name: Graeme Smecher
       - name: Nicolas Brunie
-<<<<<<< HEAD
-      - name: Jiawei
-=======
-      - name: Jiawei
-    implies:
-      - name: Zca
-        version: "1.0.0"
-      - name: Zcb
-        version: "1.0.0"
-      - name: Zcmp
-        version: "1.0.0"
-
-      # TODO: this implication is conditional!!! (see description)
-      # So it should look something like this:
-
-      # if:
-      #   allOf:
-      #     param:
-      #       XLEN: 32
-      #     extensions:
-      #       - F
-      # then:
-      #   - [Zca, "1.0.0"]
-      #   - [Zcb, "1.0.0"]
-      #   - [Zcmp, "1.0.0"]
-      #   - [Zcmt, "1.0.0"]
-      #   - [Zf, "1.0.0"]
-      # else:
-      #   # TODO: this implication is conditional!!! (see description)
-      #   - [Zca, "1.0.0"]
-      #   - [Zcb, "1.0.0"]
-      #   - [Zcmp, "1.0.0"]
-      #   - [Zcmt, "1.0.0"]
-
-params:
-  JVT_BASE_TYPE:
-    schema:
-      type: string
-      enum: [mask, custom]
-    description: |
-      Type of the jvt.BASE CSR field. One of:
-
-        * mask: jvt.BASE contains one or more implemented bits, which are indicated by JVT_BASE_MASK.
-        * custom: Custom behavior. Will cause hart to enter 'unpredictable' state on a write to jvt.BASE.
-  JVT_BASE_MASK:
-    schema:
-      type: integer
-      minimum: 64
-      maximum: 0x7ffffffffffffff # 58 bits
-      required_if(): return JVT_BASE_TYPE == "mask";
-    description: |
-      Mask representing the implemented bits of jvt.BASE. Includes the implicitly-zero bits of jvt.BASE, so JVT_BASE_MASK[5:0] must always be 0.
-    extra_validation: |
-      assert JVT_BASE_MASK < 0xffffffc0 if MXLEN == 32
-  JVT_READ_ONLY:
-    schema:
-      type: boolean
-    description: |
-      If Zcmt is implemented, JVT is implemented, but can contain a read-only value
-  MSTATEEN_JVT_TYPE:
-    when:
-      name: Smstateen
-      version: ~> 1.0
-    schema:
-      type: string
-      enum: [rw, read-only-0, read-only-1]
-    description: |
-      Behavior of the mstateen0.JVT bit:
-
-        * 'rw': read-write
-        * 'read-only-0': read-only, fixed to 0
-        * 'read-only-1': read-only, fixed to 1
-  HSTATEEN_JVT_TYPE:
-    when:
-      allOf:
-        - name: H
-          version: ~> 1.0
-        - name: Ssstateen
-          version: ~> 1.0
-    schema:
-      type: string
-      enum: [rw, read-only-0, read-only-1]
-    description: |
-      Behavior of the hstateen0.JVT bit:
-
-        * 'rw': read-write
-        * 'read-only-0': read-only, fixed to 0
-        * 'read-only-1': read-only, fixed to 1
-    extra_validation: |
-      assert HSTATEEN_JVT_TYPE == 'read-only-0' if MSTATEEN_JVT_TYPE == 'read-only-0'
-      assert HSTATEEN_JVT_TYPE == 'read-only-1' if MSTATEEN_JVT_TYPE == 'read-only-1'
-  SSTATEEN_JVT_TYPE:
-    when:
-      allOf:
-        - name: S
-          version: ~> 1.0
-        - name: Ssstateen
-          version: ~> 1.0
-    schema:
-      type: string
-      enum: [rw, read-only-0, read-only-1]
-    description: |
-      Behavior of the sstateen0.JVT bit:
-
-        * 'rw': read-write
-        * 'read-only-0': read-only, fixed to 0
-        * 'read-only-1': read-only, fixed to 1
-    extra_validation: |
-      assert SSTATEEN_JVT_TYPE == 'read-only-0' if MSTATEEN_JVT_TYPE == 'read-only-0'
-      assert SSTATEEN_JVT_TYPE == 'read-only-0' if HSTATEEN_JVT_TYPE == 'read-only-0'
-      assert SSTATEEN_JVT_TYPE == 'read-only-1' if MSTATEEN_JVT_TYPE == 'read-only-1'
-      assert SSTATEEN_JVT_TYPE == 'read-only-1' if HSTATEEN_JVT_TYPE == 'read-only-1'
->>>>>>> 5d6c397a
+      - name: Jiawei