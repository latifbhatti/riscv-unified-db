--- conflicted
+++ resolved
@@ -12,19 +12,15 @@
 description: |
   Atomically:
 
-<<<<<<< HEAD
+    * Load the quadword at address _xs1_
+    * Write the loaded value into _xd_
+    * Compare the loaded value with the value of register _xs2_
+    * If equal, write the value of register _xs2+1_ to the address in _xs1_
 definedBy:
   allOf:
     - xlen: 64
     - extension:
         name: Zacas
-=======
-    * Load the quadword at address _xs1_
-    * Write the loaded value into _xd_
-    * Compare the loaded value with the value of register _xs2_
-    * If equal, write the value of register _xs2+1_ to the address in _xs1_
-definedBy: Zacas
->>>>>>> 7a8c5726
 base: 64
 assembly: xd, xs2, (xs1)
 encoding:
