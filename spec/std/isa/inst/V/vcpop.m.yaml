# Copyright (c) Qualcomm Technologies, Inc. and/or its subsidiaries.
# SPDX-License-Identifier: BSD-3-Clause-Clear

# yaml-language-server: $schema=../../../../schemas/inst_schema.json

$schema: "inst_schema.json#"
kind: instruction
name: vcpop.m
long_name: No synopsis available
description: |
  No description available.
<<<<<<< HEAD
definedBy:
  extension:
    name: V
assembly: vd, vs2, vm
=======
definedBy: V
assembly: xd, vs2, vm
>>>>>>> 5d6c397a
encoding:
  match: 010000------10000010-----1010111
  variables:
    - name: vm
      location: 25-25
    - name: vs2
      location: 24-20
    - name: xd
      location: 11-7
access:
  s: always
  u: always
  vs: always
  vu: always
data_independent_timing: false
operation(): |<|MERGE_RESOLUTION|>--- conflicted
+++ resolved
@@ -9,15 +9,10 @@
 long_name: No synopsis available
 description: |
   No description available.
-<<<<<<< HEAD
 definedBy:
   extension:
     name: V
-assembly: vd, vs2, vm
-=======
-definedBy: V
 assembly: xd, vs2, vm
->>>>>>> 5d6c397a
 encoding:
   match: 010000------10000010-----1010111
   variables:
