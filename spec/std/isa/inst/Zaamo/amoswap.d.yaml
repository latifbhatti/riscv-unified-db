# Copyright (c) Qualcomm Technologies, Inc. and/or its subsidiaries.
# SPDX-License-Identifier: BSD-3-Clause-Clear

# yaml-language-server: $schema=../../../../schemas/inst_schema.json

$schema: "inst_schema.json#"
kind: instruction
name: amoswap.d
long_name: Atomic SWAP doubleword
description: |
  Atomically:

<<<<<<< HEAD
    * Load the doubleword at address _rs1_
    * Write the value into _rd_
    * Store the value of register _rs2_ to the address in _rs1_
definedBy:
  extension:
    name: Zaamo
=======
    * Load the doubleword at address _xs1_
    * Write the value into _xd_
    * Store the value of register _xs2_ to the address in _xs1_
definedBy: Zaamo
>>>>>>> 5d6c397a
base: 64
assembly: xd, xs2, (xs1)
encoding:
  match: 00001------------011-----0101111
  variables:
    - name: aq
      location: 26
    - name: rl
      location: 25
    - name: xs2
      location: 24-20
    - name: xs1
      location: 19-15
    - name: xd
      location: 11-7
access:
  s: always
  u: always
  vs: always
  vu: always
operation(): |
  if (implemented?(ExtensionName::A) && (CSR[misa].A == 1'b0)) {
    # even though this is a memory operation, the exception occurs before that would be known,
    # so mode() is the correct reporting mode rathat than effective_ldst_mode()
    raise (ExceptionCode::IllegalInstruction, mode(), $encoding);
  }

  XReg virtual_address = X[xs1];

  X[xd] = amo<64>(virtual_address, X[xs2], AmoOperation::Swap, aq, rl, $encoding);

# SPDX-SnippetBegin
# SPDX-FileCopyrightText: 2017-2025 Contributors to the RISCV Sail Model <https://github.com/riscv/sail-riscv/blob/master/LICENCE>
# SPDX-License-Identifier: BSD-2-Clause
sail(): |
  {
    if extension("A") then {
      /* Get the address, X(rs1) (no offset).
       * Some extensions perform additional checks on address validity.
       */
      match ext_data_get_addr(rs1, zeros(), ReadWrite(Data, Data), width) {
        Ext_DataAddr_Error(e)  => { ext_handle_data_check_error(e); RETIRE_FAIL },
        Ext_DataAddr_OK(vaddr) => {
          match translateAddr(vaddr, ReadWrite(Data, Data)) {
            TR_Failure(e, _) => { handle_mem_exception(vaddr, e); RETIRE_FAIL },
            TR_Address(addr, _) => {
              let eares : MemoryOpResult(unit) = match (width, sizeof(xlen)) {
                (BYTE, _)    => mem_write_ea(addr, 1, aq & rl, rl, true),
                (HALF, _)    => mem_write_ea(addr, 2, aq & rl, rl, true),
                (WORD, _)    => mem_write_ea(addr, 4, aq & rl, rl, true),
                (DOUBLE, 64) => mem_write_ea(addr, 8, aq & rl, rl, true),
                _            => internal_error(__FILE__, __LINE__, "Unexpected AMO width")
              };
              let is_unsigned : bool = match op {
                AMOMINU => true,
                AMOMAXU => true,
                _       => false
              };
              let rs2_val : xlenbits = match width {
                BYTE   => if is_unsigned then zero_extend(X(rs2)[7..0])  else sign_extend(X(rs2)[7..0]),
                HALF   => if is_unsigned then zero_extend(X(rs2)[15..0]) else sign_extend(X(rs2)[15..0]),
                WORD   => if is_unsigned then zero_extend(X(rs2)[31..0]) else sign_extend(X(rs2)[31..0]),
                DOUBLE => X(rs2)
              };
              match (eares) {
                MemException(e) => { handle_mem_exception(vaddr, e); RETIRE_FAIL },
                MemValue(_) => {
                  let mval : MemoryOpResult(xlenbits) = match (width, sizeof(xlen)) {
                    (BYTE, _)    => extend_value(is_unsigned, mem_read(ReadWrite(Data, Data), addr, 1, aq, aq & rl, true)),
                    (HALF, _)    => extend_value(is_unsigned, mem_read(ReadWrite(Data, Data), addr, 2, aq, aq & rl, true)),
                    (WORD, _)    => extend_value(is_unsigned, mem_read(ReadWrite(Data, Data), addr, 4, aq, aq & rl, true)),
                    (DOUBLE, 64) => extend_value(is_unsigned, mem_read(ReadWrite(Data, Data), addr, 8, aq, aq & rl, true)),
                    _            => internal_error(__FILE__, __LINE__, "Unexpected AMO width")
                  };
                  match (mval) {
                    MemException(e)  => { handle_mem_exception(vaddr, e); RETIRE_FAIL },
                    MemValue(loaded) => {
                      let result : xlenbits =
                        match op {
                          AMOSWAP => rs2_val,
                          AMOADD  => rs2_val + loaded,
                          AMOXOR  => rs2_val ^ loaded,
                          AMOAND  => rs2_val & loaded,
                          AMOOR   => rs2_val | loaded,

                          /* These operations convert bitvectors to integer values using [un]signed,
                           * and back using to_bits().
                           */
                          AMOMIN  => to_bits(sizeof(xlen), min(signed(rs2_val),   signed(loaded))),
                          AMOMAX  => to_bits(sizeof(xlen), max(signed(rs2_val),   signed(loaded))),
                          AMOMINU => to_bits(sizeof(xlen), min(unsigned(rs2_val), unsigned(loaded))),
                          AMOMAXU => to_bits(sizeof(xlen), max(unsigned(rs2_val), unsigned(loaded)))
                        };
                      let rval : xlenbits = match width {
                        BYTE   => sign_extend(loaded[7..0]),
                        HALF   => sign_extend(loaded[15..0]),
                        WORD   => sign_extend(loaded[31..0]),
                        DOUBLE => loaded
                      };
                      let wval : MemoryOpResult(bool) = match (width, sizeof(xlen)) {
                        (BYTE, _)    => mem_write_value(addr, 1, result[7..0],  aq & rl, rl, true),
                        (HALF, _)    => mem_write_value(addr, 2, result[15..0], aq & rl, rl, true),
                        (WORD, _)    => mem_write_value(addr, 4, result[31..0], aq & rl, rl, true),
                        (DOUBLE, 64) => mem_write_value(addr, 8, result,        aq & rl, rl, true),
                        _            => internal_error(__FILE__, __LINE__, "Unexpected AMO width")
                      };
                      match (wval) {
                        MemValue(true)  => { X(rd) = rval; RETIRE_SUCCESS },
                        MemValue(false) => { internal_error(__FILE__, __LINE__, "AMO got false from mem_write_value") },
                        MemException(e) => { handle_mem_exception(vaddr, e); RETIRE_FAIL }
                      }
                    }
                  }
                }
              }
            }
          }
        }
      }
    } else {
      handle_illegal();
      RETIRE_FAIL
    }
  }

# SPDX-SnippetEnd<|MERGE_RESOLUTION|>--- conflicted
+++ resolved
@@ -10,19 +10,12 @@
 description: |
   Atomically:
 
-<<<<<<< HEAD
-    * Load the doubleword at address _rs1_
-    * Write the value into _rd_
-    * Store the value of register _rs2_ to the address in _rs1_
+    * Load the doubleword at address _xs1_
+    * Write the value into _xd_
+    * Store the value of register _xs2_ to the address in _xs1_
 definedBy:
   extension:
     name: Zaamo
-=======
-    * Load the doubleword at address _xs1_
-    * Write the value into _xd_
-    * Store the value of register _xs2_ to the address in _xs1_
-definedBy: Zaamo
->>>>>>> 5d6c397a
 base: 64
 assembly: xd, xs2, (xs1)
 encoding:
