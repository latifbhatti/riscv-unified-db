# Copyright (c) Qualcomm Technologies, Inc. and/or its subsidiaries.
# SPDX-License-Identifier: BSD-3-Clause-Clear

# yaml-language-server: $schema=../../../../schemas/inst_schema.json

$schema: "inst_schema.json#"
kind: instruction
name: flq
long_name: Floating-Point Load Quad-Precision
description: |
  The `flq` is the new variant of LOAD-FP, encoded with a new value for the `funct3`.

  `flq` is only guaranteed to execute atomically if the effective address is naturally aligned XLEN=128.

<<<<<<< HEAD
      `flq` does not modify the bits being transferred; in particular, the payloads of non-canonical
      _NaNs_ are preserved.
definedBy:
  extension:
    name: Q
=======
  `flq` does not modify the bits being transferred; in particular, the payloads of non-canonical
  _NaNs_ are preserved.
definedBy: Q
>>>>>>> 7a8c5726
assembly: fd, xs1, imm
encoding:
  match: "-----------------100-----0000111"
  variables:
    - name: imm
      location: 31-20
    - name: xs1
      location: 19-15
    - name: fd
      location: 11-7
access:
  s: always
  u: always
  vs: always
  vu: always
data_independent_timing: false
operation(): |<|MERGE_RESOLUTION|>--- conflicted
+++ resolved
@@ -12,17 +12,12 @@
 
   `flq` is only guaranteed to execute atomically if the effective address is naturally aligned XLEN=128.
 
-<<<<<<< HEAD
-      `flq` does not modify the bits being transferred; in particular, the payloads of non-canonical
-      _NaNs_ are preserved.
+  `flq` does not modify the bits being transferred; in particular, the payloads of non-canonical
+  _NaNs_ are preserved.
+
 definedBy:
   extension:
     name: Q
-=======
-  `flq` does not modify the bits being transferred; in particular, the payloads of non-canonical
-  _NaNs_ are preserved.
-definedBy: Q
->>>>>>> 7a8c5726
 assembly: fd, xs1, imm
 encoding:
   match: "-----------------100-----0000111"
