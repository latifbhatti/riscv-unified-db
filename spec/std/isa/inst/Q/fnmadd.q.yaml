# Copyright (c) Qualcomm Technologies, Inc. and/or its subsidiaries.
# SPDX-License-Identifier: BSD-3-Clause-Clear

# yaml-language-server: $schema=../../../../schemas/inst_schema.json

$schema: "inst_schema.json#"
kind: instruction
name: fnmadd.q
long_name: Floating-Point Negate-Multiply-Add Quad-Precision
<<<<<<< HEAD
description:
  - id: inst-fnmadd.q-behaviour
    normative: true
    text: |
      The `fnmadd.q` instruction multiplies the values in `fs1` and `fs2`, negates the product, adds the
      value in `fs3`, and writes the final result to `fd`.
      `fnmadd.q` computes `-(fs1 * fs2) + fs3`.
definedBy:
  extension:
    name: Q
=======
description: |
  The `fnmadd.q` instruction multiplies the values in `fs1` and `fs2`, negates the product, adds the
  value in `fs3`, and writes the final result to `fd`.
  `fnmadd.q` computes `-(fs1 * fs2) + fs3`.
definedBy: Q
>>>>>>> 7a8c5726
assembly: fd, fs1, fs2, fs3, rm
encoding:
  match: "-----11------------------1001111"
  variables:
    - name: fs3
      location: 31-27
    - name: fs2
      location: 24-20
    - name: fs1
      location: 19-15
    - name: rm
      location: 14-12
    - name: fd
      location: 11-7
access:
  s: always
  u: always
  vs: always
  vu: always
data_independent_timing: false
operation(): |<|MERGE_RESOLUTION|>--- conflicted
+++ resolved
@@ -7,24 +7,13 @@
 kind: instruction
 name: fnmadd.q
 long_name: Floating-Point Negate-Multiply-Add Quad-Precision
-<<<<<<< HEAD
-description:
-  - id: inst-fnmadd.q-behaviour
-    normative: true
-    text: |
-      The `fnmadd.q` instruction multiplies the values in `fs1` and `fs2`, negates the product, adds the
-      value in `fs3`, and writes the final result to `fd`.
-      `fnmadd.q` computes `-(fs1 * fs2) + fs3`.
 definedBy:
   extension:
     name: Q
-=======
 description: |
   The `fnmadd.q` instruction multiplies the values in `fs1` and `fs2`, negates the product, adds the
   value in `fs3`, and writes the final result to `fd`.
   `fnmadd.q` computes `-(fs1 * fs2) + fs3`.
-definedBy: Q
->>>>>>> 7a8c5726
 assembly: fd, fs1, fs2, fs3, rm
 encoding:
   match: "-----11------------------1001111"
