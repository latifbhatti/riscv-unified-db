# Copyright (c) Qualcomm Technologies, Inc. and/or its subsidiaries.
# SPDX-License-Identifier: BSD-3-Clause-Clear

# yaml-language-server: $schema=../../../../schemas/inst_schema.json

$schema: "inst_schema.json#"
kind: instruction
name: fadd.q
long_name: Floating-point Add Quad-Precision
<<<<<<< HEAD
description:
  - id: inst-fadd.q-behaviour
    normative: false
    text: |
      `fadd.q` is analogous to `fadd.d` and performs double-precision floating-point addition between
      `qs1` and `qs2` and writes the final result to `qd`.
definedBy:
  extension:
    name: Q
=======
description: |
  `fadd.q` is analogous to `fadd.d` and performs double-precision floating-point addition between
  `qs1` and `qs2` and writes the final result to `qd`.
definedBy: Q
>>>>>>> 7a8c5726
assembly: fd, fs1, fs2, rm
encoding:
  match: 0000011------------------1010011
  variables:
    - name: fs2
      location: 24-20
    - name: fs1
      location: 19-15
    - name: rm
      location: 14-12
    - name: fd
      location: 11-7
access:
  s: always
  u: always
  vs: always
  vu: always
data_independent_timing: false
operation(): |<|MERGE_RESOLUTION|>--- conflicted
+++ resolved
@@ -7,22 +7,12 @@
 kind: instruction
 name: fadd.q
 long_name: Floating-point Add Quad-Precision
-<<<<<<< HEAD
-description:
-  - id: inst-fadd.q-behaviour
-    normative: false
-    text: |
-      `fadd.q` is analogous to `fadd.d` and performs double-precision floating-point addition between
-      `qs1` and `qs2` and writes the final result to `qd`.
 definedBy:
   extension:
     name: Q
-=======
 description: |
   `fadd.q` is analogous to `fadd.d` and performs double-precision floating-point addition between
   `qs1` and `qs2` and writes the final result to `qd`.
-definedBy: Q
->>>>>>> 7a8c5726
 assembly: fd, fs1, fs2, rm
 encoding:
   match: 0000011------------------1010011
