# Copyright (c) Qualcomm Technologies, Inc. and/or its subsidiaries.
# SPDX-License-Identifier: BSD-3-Clause-Clear

# yaml-language-server: $schema=../../../../schemas/inst_schema.json

$schema: "inst_schema.json#"
kind: instruction
name: fmadd.q
<<<<<<< HEAD
long_name: No synopsis available
description: |
  No description available.
definedBy:
  extension:
    name: Q
=======
long_name: Floating-Point Multiply-Add Quad-Precision
description:
  - id: inst-fmadd.q-behaviour
    normative: true
    text: |
      The `fmadd.q` instruction performs a floating-point multiply-add operation on the values in registers `fs1`, `fs2`, and `fs3`.
      It computes the result as `(fs1 * fs2) + fs3` and writes the result to the destination register `fd`.

      The fused multiply-add instructions must set the invalid operation exception flag when the
      multiplicands are latexmath:[$\infty$] and zero, even when the addend is a quiet _NaN_.
definedBy: Q
>>>>>>> 5d6c397a
assembly: fd, fs1, fs2, fs3, rm
encoding:
  match: "-----11------------------1000011"
  variables:
    - name: fs3
      location: 31-27
    - name: fs2
      location: 24-20
    - name: fs1
      location: 19-15
    - name: rm
      location: 14-12
    - name: fd
      location: 11-7
access:
  s: always
  u: always
  vs: always
  vu: always
data_independent_timing: false
operation(): |<|MERGE_RESOLUTION|>--- conflicted
+++ resolved
@@ -6,14 +6,6 @@
 $schema: "inst_schema.json#"
 kind: instruction
 name: fmadd.q
-<<<<<<< HEAD
-long_name: No synopsis available
-description: |
-  No description available.
-definedBy:
-  extension:
-    name: Q
-=======
 long_name: Floating-Point Multiply-Add Quad-Precision
 description:
   - id: inst-fmadd.q-behaviour
@@ -24,8 +16,9 @@
 
       The fused multiply-add instructions must set the invalid operation exception flag when the
       multiplicands are latexmath:[$\infty$] and zero, even when the addend is a quiet _NaN_.
-definedBy: Q
->>>>>>> 5d6c397a
+definedBy:
+  extension:
+    name: Q
 assembly: fd, fs1, fs2, fs3, rm
 encoding:
   match: "-----11------------------1000011"
