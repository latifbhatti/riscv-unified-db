# Copyright (c) Qualcomm Technologies, Inc. and/or its subsidiaries.
# SPDX-License-Identifier: BSD-3-Clause-Clear

# yaml-language-server: $schema=../../../../schemas/inst_schema.json

$schema: "inst_schema.json#"
kind: instruction
name: feq.q
<<<<<<< HEAD
long_name: No synopsis available
description: |
  No description available.
definedBy:
  extension:
    name: Q
=======
long_name: Floating-Point Equal Quad-Precision
description:
  - id: inst-feq.q-behaviour
    normative: false
    text: |
      The `feq.q` performs the specified comparison between floating-point registers `fs1` and `fs2`,
      and writes 1 to integer register `xd` if the conditon hold, and 0 otherwise.

      `feq.q` performs a quiet comparison:
      it only sets the invalid operation exception flag if either input is a signaling _NaN_.
      The result is 0 if either operand is _NaN_.
definedBy: Q
>>>>>>> 5d6c397a
assembly: xd, fs1, fs2
encoding:
  match: 1010011----------010-----1010011
  variables:
    - name: fs2
      location: 24-20
    - name: fs1
      location: 19-15
    - name: xd
      location: 11-7
access:
  s: always
  u: always
  vs: always
  vu: always
data_independent_timing: false
operation(): |<|MERGE_RESOLUTION|>--- conflicted
+++ resolved
@@ -6,14 +6,6 @@
 $schema: "inst_schema.json#"
 kind: instruction
 name: feq.q
-<<<<<<< HEAD
-long_name: No synopsis available
-description: |
-  No description available.
-definedBy:
-  extension:
-    name: Q
-=======
 long_name: Floating-Point Equal Quad-Precision
 description:
   - id: inst-feq.q-behaviour
@@ -25,8 +17,9 @@
       `feq.q` performs a quiet comparison:
       it only sets the invalid operation exception flag if either input is a signaling _NaN_.
       The result is 0 if either operand is _NaN_.
-definedBy: Q
->>>>>>> 5d6c397a
+definedBy:
+  extension:
+    name: Q
 assembly: xd, fs1, fs2
 encoding:
   match: 1010011----------010-----1010011
