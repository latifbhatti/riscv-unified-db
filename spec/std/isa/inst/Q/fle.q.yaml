--- conflicted
+++ resolved
@@ -6,14 +6,6 @@
 $schema: "inst_schema.json#"
 kind: instruction
 name: fle.q
-<<<<<<< HEAD
-long_name: No synopsis available
-description: |
-  No description available.
-definedBy:
-  extension:
-    name: Q
-=======
 long_name: Floating-Point Less Than or Equal Quad-Precision
 description:
   - id: inst-fle.q-behaviour
@@ -25,8 +17,9 @@
       `fle.q` performs what the IEEE 754-2008 standard refers to as signaling comparisons: that is,
       they set the invalid operation exception flag if either input is _NaN_.
       The result is 0 if either operand is _NaN_.
-definedBy: Q
->>>>>>> 5d6c397a
+definedBy:
+  extension:
+    name: Q
 assembly: xd, fs1, fs2
 encoding:
   match: 1010011----------000-----1010011
