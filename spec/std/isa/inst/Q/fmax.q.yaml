--- conflicted
+++ resolved
@@ -6,14 +6,6 @@
 $schema: "inst_schema.json#"
 kind: instruction
 name: fmax.q
-<<<<<<< HEAD
-long_name: No synopsis available
-description: |
-  No description available.
-definedBy:
-  extension:
-    name: Q
-=======
 long_name: Floating-Point Maximum-Number Quad-Precision
 description:
   - id: inst-fmax.q-behaviour
@@ -24,8 +16,9 @@
       If both inputs are _NaN_s, the result is the canonical _NaN_.
       If only one operand is a _NaN_, the result is the non-_NaN_ operand.
       Signaling _NaN_ inputs set the invalid operation exception flag, even when the result is not _NaN_.
-definedBy: Q
->>>>>>> 5d6c397a
+definedBy:
+  extension:
+    name: Q
 assembly: fd, fs1, fs2
 encoding:
   match: 0010111----------001-----1010011
