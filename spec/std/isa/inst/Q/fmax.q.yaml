# Copyright (c) Qualcomm Technologies, Inc. and/or its subsidiaries.
# SPDX-License-Identifier: BSD-3-Clause-Clear

# yaml-language-server: $schema=../../../../schemas/inst_schema.json

$schema: "inst_schema.json#"
kind: instruction
name: fmax.q
long_name: Floating-Point Maximum-Number Quad-Precision
<<<<<<< HEAD
description:
  - id: inst-fmax.q-behaviour
    normative: false
    text: |
      The `fmax.q` instruction writes the larger/maximum of `fs1` and `fs2` to `fd`.
      The value `-0.0` is considered to be less than the value `+0.0`.
      If both inputs are _NaN_s, the result is the canonical _NaN_.
      If only one operand is a _NaN_, the result is the non-_NaN_ operand.
      Signaling _NaN_ inputs set the invalid operation exception flag, even when the result is not _NaN_.
definedBy:
  extension:
    name: Q
=======
description: |
  The `fmax.q` instruction writes the larger/maximum of `fs1` and `fs2` to `fd`.
  The value `-0.0` is considered to be less than the value `+0.0`.
  If both inputs are _NaN_s, the result is the canonical _NaN_.
  If only one operand is a _NaN_, the result is the non-_NaN_ operand.
  Signaling _NaN_ inputs set the invalid operation exception flag, even when the result is not _NaN_.
definedBy: Q
>>>>>>> 7a8c5726
assembly: fd, fs1, fs2
encoding:
  match: 0010111----------001-----1010011
  variables:
    - name: fs2
      location: 24-20
    - name: fs1
      location: 19-15
    - name: fd
      location: 11-7
access:
  s: always
  u: always
  vs: always
  vu: always
data_independent_timing: false
operation(): |<|MERGE_RESOLUTION|>--- conflicted
+++ resolved
@@ -7,28 +7,15 @@
 kind: instruction
 name: fmax.q
 long_name: Floating-Point Maximum-Number Quad-Precision
-<<<<<<< HEAD
-description:
-  - id: inst-fmax.q-behaviour
-    normative: false
-    text: |
-      The `fmax.q` instruction writes the larger/maximum of `fs1` and `fs2` to `fd`.
-      The value `-0.0` is considered to be less than the value `+0.0`.
-      If both inputs are _NaN_s, the result is the canonical _NaN_.
-      If only one operand is a _NaN_, the result is the non-_NaN_ operand.
-      Signaling _NaN_ inputs set the invalid operation exception flag, even when the result is not _NaN_.
 definedBy:
   extension:
     name: Q
-=======
 description: |
   The `fmax.q` instruction writes the larger/maximum of `fs1` and `fs2` to `fd`.
   The value `-0.0` is considered to be less than the value `+0.0`.
   If both inputs are _NaN_s, the result is the canonical _NaN_.
   If only one operand is a _NaN_, the result is the non-_NaN_ operand.
   Signaling _NaN_ inputs set the invalid operation exception flag, even when the result is not _NaN_.
-definedBy: Q
->>>>>>> 7a8c5726
 assembly: fd, fs1, fs2
 encoding:
   match: 0010111----------001-----1010011
