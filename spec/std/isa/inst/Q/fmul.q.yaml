--- conflicted
+++ resolved
@@ -7,20 +7,11 @@
 kind: instruction
 name: fmul.q
 long_name: Floating-point Multiply Quad-Precision
-<<<<<<< HEAD
-description:
-  - id: inst-fmul.q-behaviour
-    normative: false
-    text: |
-      `fmul.q` performs quad-precision floating-point multiplication, between `fs1` and `fs2`.
 definedBy:
   extension:
     name: Q
-=======
 description: |
   `fmul.q` performs quad-precision floating-point multiplication, between `fs1` and `fs2`.
-definedBy: Q
->>>>>>> 7a8c5726
 assembly: fd, fs1, fs2, rm
 encoding:
   match: 0001011------------------1010011
