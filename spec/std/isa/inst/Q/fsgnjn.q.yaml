--- conflicted
+++ resolved
@@ -7,24 +7,13 @@
 kind: instruction
 name: fsgnjn.q
 long_name: Floating-Point Sign-Inject Negate Quad-Precision
-<<<<<<< HEAD
-description:
-  - id: inst-fsgnjn.q-behaviour
-    normative: false
-    text: |
-      The `fsgnjn.q` instruction produces a result that takes all bits except the sign bit from `fs1`.
-      The result's sign bit is opposite of `fs2`'s sign bit, and the result is written to the destination register `fd`.
-      `fsgnjn.q` does not set floating-point exception flags, nor do they canonicalize _NaN_s.
 definedBy:
   extension:
     name: Q
-=======
 description: |
   The `fsgnjn.q` instruction produces a result that takes all bits except the sign bit from `fs1`.
   The result's sign bit is opposite of `fs2`'s sign bit, and the result is written to the destination register `fd`.
   `fsgnjn.q` does not set floating-point exception flags, nor do they canonicalize _NaN_s.
-definedBy: Q
->>>>>>> 7a8c5726
 assembly: fd, fs1, fs2
 encoding:
   match: 0010011----------001-----1010011
