--- conflicted
+++ resolved
@@ -6,14 +6,6 @@
 $schema: "inst_schema.json#"
 kind: instruction
 name: fmsub.q
-<<<<<<< HEAD
-long_name: No synopsis available
-description: |
-  No description available.
-definedBy:
-  extension:
-    name: Q
-=======
 long_name: Floating-Point Multiply-Subtract Quad-Precision
 description:
   - id: inst-fmsub.q-behaviour
@@ -21,8 +13,9 @@
     text: |
       The `fmsub.q` instruction performs a floating-point multiply-subtract operation on the values in registers `fs1`, `fs2`, and `fs3`.
       It computes the result as `(fs1 * fs2) - fs3` and writes the result to the destination register `fd`.
-definedBy: Q
->>>>>>> 5d6c397a
+definedBy:
+  extension:
+    name: Q
 assembly: fd, fs1, fs2, fs3, rm
 encoding:
   match: "-----11------------------1000111"
