--- conflicted
+++ resolved
@@ -7,20 +7,11 @@
 kind: instruction
 name: fcvt.w.q
 long_name: Floating-point Convert Quad-precision to Word
-<<<<<<< HEAD
-description:
-  - id: inst-fcvt.w.q-behaviour
-    normative: false
-    text: |
-      `fcvt.w.q` converts a quad-precision floating-point number to a 32-bit signed integer.
 definedBy:
   extension:
     name: Q
-=======
 description: |
   `fcvt.w.q` converts a quad-precision floating-point number to a 32-bit signed integer.
-definedBy: Q
->>>>>>> 7a8c5726
 assembly: xd, fs1, rm
 encoding:
   match: 110001100000-------------1010011
