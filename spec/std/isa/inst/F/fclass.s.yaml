--- conflicted
+++ resolved
@@ -30,14 +30,10 @@
   |8 |_fs1_ is a signaling NaN.
   |9 |_fs1_ is a quiet NaN.
   |===
-<<<<<<< HEAD
 
 definedBy:
   extension:
     name: F
-=======
-definedBy: F
->>>>>>> 5d6c397a
 assembly: xd, fs1
 encoding:
   match: 111000000000-----001-----1010011
