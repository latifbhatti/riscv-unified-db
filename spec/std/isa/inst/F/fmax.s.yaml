# Copyright (c) Qualcomm Technologies, Inc. and/or its subsidiaries.
# SPDX-License-Identifier: BSD-3-Clause-Clear

# yaml-language-server: $schema=../../../../schemas/inst_schema.json

$schema: "inst_schema.json#"
kind: instruction
name: fmax.s
long_name: Floating-Point Maximum-Number Single-Precision
description: |
<<<<<<< HEAD
  No description available.
definedBy:
  extension:
    name: F
=======
  The `fmax.s` instruction writes larger of `fs1` and `fs2` to `fd`. For the purposes of this instruction,
  the value `-0.0` is considered to be less than the value `+0.0`. If both inputs are NaNs, the result is
  the canonical NaN. If only one operand is a NaN, the result is the non-NaN operand. Signaling NaN inputs
  set the invalid operation exception flag, even when the result is not NaN.

  [NOTE]
  ====
  Note that in version 2.2 of the F extension, the `fmin.s` and `fmax.s` instructions were amended to implement
  the proposed _IEEE 754-201x_ `minimumNumber` and `maximumNumber` operations, rather than the _IEEE 754-2008_
  _minNum_ and _maxNum_ operations. These operations differ in their handling of signaling NaNs.
  ====
definedBy: F
>>>>>>> 5d6c397a
assembly: fd, fs1, fs2
encoding:
  match: 0010100----------001-----1010011
  variables:
    - name: fs2
      location: 24-20
    - name: fs1
      location: 19-15
    - name: fd
      location: 11-7
access:
  s: always
  u: always
  vs: always
  vu: always
data_independent_timing: true
operation(): |

# SPDX-SnippetBegin
# SPDX-FileCopyrightText: 2017-2025 Contributors to the RISCV Sail Model <https://github.com/riscv/sail-riscv/blob/master/LICENCE>
# SPDX-License-Identifier: BSD-2-Clause
sail(): |
  {
    let rs1_val_S = F_or_X_S(rs1);
    let rs2_val_S = F_or_X_S(rs2);

    let (fflags, rd_val) : (bits_fflags, bool) =
        riscv_f32Le (rs1_val_S, rs2_val_S);

    accrue_fflags(fflags);
    X(rd) = zero_extend(bool_to_bits(rd_val));
    RETIRE_SUCCESS
  }

# SPDX-SnippetEnd<|MERGE_RESOLUTION|>--- conflicted
+++ resolved
@@ -8,12 +8,6 @@
 name: fmax.s
 long_name: Floating-Point Maximum-Number Single-Precision
 description: |
-<<<<<<< HEAD
-  No description available.
-definedBy:
-  extension:
-    name: F
-=======
   The `fmax.s` instruction writes larger of `fs1` and `fs2` to `fd`. For the purposes of this instruction,
   the value `-0.0` is considered to be less than the value `+0.0`. If both inputs are NaNs, the result is
   the canonical NaN. If only one operand is a NaN, the result is the non-NaN operand. Signaling NaN inputs
@@ -25,8 +19,9 @@
   the proposed _IEEE 754-201x_ `minimumNumber` and `maximumNumber` operations, rather than the _IEEE 754-2008_
   _minNum_ and _maxNum_ operations. These operations differ in their handling of signaling NaNs.
   ====
-definedBy: F
->>>>>>> 5d6c397a
+definedBy:
+  extension:
+    name: F
 assembly: fd, fs1, fs2
 encoding:
   match: 0010100----------001-----1010011
