# Copyright (c) Qualcomm Technologies, Inc. and/or its subsidiaries.
# SPDX-License-Identifier: BSD-3-Clause-Clear

# yaml-language-server: $schema=../../../../schemas/inst_schema.json

$schema: "inst_schema.json#"
kind: instruction
name: fcvt.s.lu
<<<<<<< HEAD
long_name: Floating-point Convert Unsigned Long to Single-precision
description:
  - id: inst-fcvt.s.lu-behaviour
    normative: false
    text: |
      `fcvt.s.lu` converts a 64-bit unsigned integer into a single-precision floating-point number.
definedBy:
  extension:
    name: F
=======
long_name: Floating-Point Convert Unsigned Long to Single-Precision
description: |
  The `fcvt.s.lu` instruction converts a 64-bit unsigned integer into a single-precision floating-point number.
definedBy: F
>>>>>>> 5d6c397a
base: 64
assembly: fd, xs1, rm
encoding:
  match: 110100000011-------------1010011
  variables:
    - name: xs1
      location: 19-15
    - name: rm
      location: 14-12
    - name: fd
      location: 11-7
access:
  s: always
  u: always
  vs: always
  vu: always
data_independent_timing: true
operation(): |

# SPDX-SnippetBegin
# SPDX-FileCopyrightText: 2017-2025 Contributors to the RISCV Sail Model <https://github.com/riscv/sail-riscv/blob/master/LICENCE>
# SPDX-License-Identifier: BSD-2-Clause
sail(): |
  {
    assert(sizeof(xlen) >= 64);
    let rs1_val_LU = X(rs1)[63..0];
    match (select_instr_or_fcsr_rm (rm)) {
      None() => { handle_illegal(); RETIRE_FAIL },
      Some(rm') => {
        let rm_3b = encdec_rounding_mode(rm');
        let (fflags, rd_val_S) = riscv_ui64ToF32 (rm_3b, rs1_val_LU);

        accrue_fflags(fflags);
        F_or_X_S(rd) = rd_val_S;
        RETIRE_SUCCESS
      }
    }
  }

# SPDX-SnippetEnd<|MERGE_RESOLUTION|>--- conflicted
+++ resolved
@@ -6,22 +6,12 @@
 $schema: "inst_schema.json#"
 kind: instruction
 name: fcvt.s.lu
-<<<<<<< HEAD
-long_name: Floating-point Convert Unsigned Long to Single-precision
-description:
-  - id: inst-fcvt.s.lu-behaviour
-    normative: false
-    text: |
-      `fcvt.s.lu` converts a 64-bit unsigned integer into a single-precision floating-point number.
+llong_name: Floating-Point Convert Unsigned Long to Single-Precision
+description: |
+  The `fcvt.s.lu` instruction converts a 64-bit unsigned integer into a single-precision floating-point number.
 definedBy:
   extension:
     name: F
-=======
-long_name: Floating-Point Convert Unsigned Long to Single-Precision
-description: |
-  The `fcvt.s.lu` instruction converts a 64-bit unsigned integer into a single-precision floating-point number.
-definedBy: F
->>>>>>> 5d6c397a
 base: 64
 assembly: fd, xs1, rm
 encoding:
