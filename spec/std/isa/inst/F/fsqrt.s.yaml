# Copyright (c) Qualcomm Technologies, Inc. and/or its subsidiaries.
# SPDX-License-Identifier: BSD-3-Clause-Clear

# yaml-language-server: $schema=../../../../schemas/inst_schema.json

$schema: "inst_schema.json#"
kind: instruction
name: fsqrt.s
long_name: Floating-Point Square Root Single-Precision
description: |
<<<<<<< HEAD
  No description available.
definedBy:
  extension:
    name: F
=======
  The `fsqrt.s` instruction computes the square root of `fs1` and writes the result is written to `fd`.
definedBy: F
>>>>>>> 5d6c397a
assembly: fd, fs1, rm
encoding:
  match: 010110000000-------------1010011
  variables:
    - name: fs1
      location: 19-15
    - name: rm
      location: 14-12
    - name: fd
      location: 11-7
access:
  s: always
  u: always
  vs: always
  vu: always
data_independent_timing: true
operation(): |

# SPDX-SnippetBegin
# SPDX-FileCopyrightText: 2017-2025 Contributors to the RISCV Sail Model <https://github.com/riscv/sail-riscv/blob/master/LICENCE>
# SPDX-License-Identifier: BSD-2-Clause
sail(): |
  {
    assert(sizeof(xlen) >= 64);
    let rs1_val_LU = X(rs1)[63..0];
    match (select_instr_or_fcsr_rm (rm)) {
      None() => { handle_illegal(); RETIRE_FAIL },
      Some(rm') => {
        let rm_3b = encdec_rounding_mode(rm');
        let (fflags, rd_val_S) = riscv_ui64ToF32 (rm_3b, rs1_val_LU);

        accrue_fflags(fflags);
        F_or_X_S(rd) = rd_val_S;
        RETIRE_SUCCESS
      }
    }
  }

# SPDX-SnippetEnd<|MERGE_RESOLUTION|>--- conflicted
+++ resolved
@@ -8,15 +8,10 @@
 name: fsqrt.s
 long_name: Floating-Point Square Root Single-Precision
 description: |
-<<<<<<< HEAD
-  No description available.
+  The `fsqrt.s` instruction computes the square root of `fs1` and writes the result is written to `fd`.
 definedBy:
   extension:
     name: F
-=======
-  The `fsqrt.s` instruction computes the square root of `fs1` and writes the result is written to `fd`.
-definedBy: F
->>>>>>> 5d6c397a
 assembly: fd, fs1, rm
 encoding:
   match: 010110000000-------------1010011
