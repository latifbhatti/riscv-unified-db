--- conflicted
+++ resolved
@@ -8,20 +8,12 @@
 name: fmv.w.x
 long_name: Floating-Point Move Single-Precision Word from Integer Register
 description: |
-<<<<<<< HEAD
-  Moves the single-precision value encoded in IEEE 754-2008 standard encoding
-  from the lower 32 bits of integer register `xs1` to the floating-point
-  register `fd`. The bits are not modified in the transfer, and in particular,
-  the payloads of non-canonical NaNs are preserved.
+  The `fmv.w.x` instruction moves the single-precision value encoded in `IEEE 754-2008` standard encoding
+  from the lower 32 bits of integer register `xs1` to the floating-point register `fd`. The bits are not
+  modified in the transfer, and in particular, the payloads of non-canonical NaNs are preserved.
 definedBy:
   extension:
     name: F
-=======
-  The `fmv.w.x` instruction moves the single-precision value encoded in `IEEE 754-2008` standard encoding
-  from the lower 32 bits of integer register `xs1` to the floating-point register `fd`. The bits are not
-  modified in the transfer, and in particular, the payloads of non-canonical NaNs are preserved.
-definedBy: F
->>>>>>> 5d6c397a
 assembly: fd, xs1
 encoding:
   match: 111100000000-----000-----1010011
