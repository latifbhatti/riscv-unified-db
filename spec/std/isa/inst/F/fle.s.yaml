--- conflicted
+++ resolved
@@ -8,23 +8,13 @@
 name: fle.s
 long_name: Floating-Point Less Than or Equal Single-Precision
 description: |
-<<<<<<< HEAD
-  Writes 1 to _xd_ if _fs1_ is less than or equal to _fs2_, and 0 otherwise.
-
-  If either operand is NaN, the result is 0 (not equal).
-  If either operand is a NaN (signaling or quiet), the invalid flag is set.
-
-  Positive zero and negative zero are considered equal.
+  The `fle.s` instruction writes 1 to `xd` if `fs1` is less than or equal to `fs2`, and 0 otherwise.
+  If either operand is NaN, the result is 0 (not equal). If either operand is a NaN (signaling or quiet),
+  the invalid flag is set. Positive zero and negative zero are considered equal.
 
 definedBy:
   extension:
     name: F
-=======
-  The `fle.s` instruction writes 1 to `xd` if `fs1` is less than or equal to `fs2`, and 0 otherwise.
-  If either operand is NaN, the result is 0 (not equal). If either operand is a NaN (signaling or quiet),
-  the invalid flag is set. Positive zero and negative zero are considered equal.
-definedBy: F
->>>>>>> 5d6c397a
 assembly: xd, fs1, fs2
 encoding:
   match: 1010000----------000-----1010011
