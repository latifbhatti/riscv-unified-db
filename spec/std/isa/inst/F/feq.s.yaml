--- conflicted
+++ resolved
@@ -8,22 +8,13 @@
 name: feq.s
 long_name: Floating-Point Equal Single-Precision
 description: |
-<<<<<<< HEAD
-  Writes 1 to _xd_ if _fs1_ and _fs2_ are equal, and 0 otherwise.
-
-  If either operand is NaN, the result is 0 (not equal). If either operand is a signaling NaN, the invalid flag is set.
-
-  Positive zero is considered equal to negative zero.
+  The `feq.s` instruction writes 1 to `xd` if `fs1` and `fs2` are equal, and 0 otherwise.
+  If either operand is NaN, the result is 0 (not equal). If either operand is a signaling NaN,
+  the invalid flag is set. Positive zero is considered equal to negative zero.
 
 definedBy:
   extension:
     name: F
-=======
-  The `feq.s` instruction writes 1 to `xd` if `fs1` and `fs2` are equal, and 0 otherwise.
-  If either operand is NaN, the result is 0 (not equal). If either operand is a signaling NaN,
-  the invalid flag is set. Positive zero is considered equal to negative zero.
-definedBy: F
->>>>>>> 5d6c397a
 assembly: xd, fs1, fs2
 encoding:
   match: 1010000----------010-----1010011
