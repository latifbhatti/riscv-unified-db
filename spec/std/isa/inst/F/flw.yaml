# Copyright (c) Qualcomm Technologies, Inc. and/or its subsidiaries.
# SPDX-License-Identifier: BSD-3-Clause-Clear

# yaml-language-server: $schema=../../../../schemas/inst_schema.json

$schema: "inst_schema.json#"
kind: instruction
name: flw
long_name: Floating-Point Load Single-Precision
description: |
<<<<<<< HEAD
  The `flw` instruction loads a single-precision floating-point value from memory at address _xs1_ + _imm_ into floating-point register _fd_.

  `flw` does not modify the bits being transferred; in particular, the payloads of non-canonical NaNs are preserved.

definedBy:
  extension:
    name: F
=======
  The `flw` instruction loads a single-precision floating-point value from memory at address `xs1` + `imm` into floating-point register `fd`.
  It does not modify the bits being transferred; in particular, the payloads of non-canonical NaNs are preserved.
definedBy: F
>>>>>>> 5d6c397a
assembly: fd, imm(xs1)
encoding:
  match: "-----------------010-----0000111"
  variables:
    - name: imm
      location: 31-20
    - name: xs1
      location: 19-15
    - name: fd
      location: 11-7
access:
  s: always
  u: always
  vs: always
  vu: always
data_independent_timing: true
operation(): |
  check_f_ok($encoding);

  XReg virtual_address = X[xs1] + $signed(imm);

  Bits<32> sp_value = read_memory<32>(virtual_address, $encoding);

  if (implemented?(ExtensionName::D)) {
    f[fd] = nan_box<32, 64>(sp_value);
  } else {
    f[fd] = sp_value;
  }

  mark_f_state_dirty();

# SPDX-SnippetBegin
# SPDX-FileCopyrightText: 2017-2025 Contributors to the RISCV Sail Model <https://github.com/riscv/sail-riscv/blob/master/LICENCE>
# SPDX-License-Identifier: BSD-2-Clause
sail(): |
  {
    let offset : xlenbits = sign_extend(imm);
    /* Get the address, X(rs1) + offset.
       Some extensions perform additional checks on address validity. */
    match ext_data_get_addr(rs1, offset, Read(Data), width) {
      Ext_DataAddr_Error(e)  => { ext_handle_data_check_error(e); RETIRE_FAIL },
      Ext_DataAddr_OK(vaddr) =>
        if   check_misaligned(vaddr, width)
        then { handle_mem_exception(vaddr, E_Load_Addr_Align()); RETIRE_FAIL }
        else match translateAddr(vaddr, Read(Data)) {
          TR_Failure(e, _) => { handle_mem_exception(vaddr, e); RETIRE_FAIL },
          TR_Address(addr, _) => {
            let (aq, rl, res) = (false, false, false);
            match (width) {
              BYTE => { handle_illegal(); RETIRE_FAIL },
              HALF =>
                 process_fload16(rd, vaddr, mem_read(Read(Data), addr, 2, aq, rl, res)),
              WORD =>
                 process_fload32(rd, vaddr, mem_read(Read(Data), addr, 4, aq, rl, res)),
              DOUBLE if sizeof(flen) >= 64 =>
                 process_fload64(rd, vaddr, mem_read(Read(Data), addr, 8, aq, rl, res)),
              _ => report_invalid_width(__FILE__, __LINE__, width, "floating point load"),
            }
          }
        }
    }
  }

# SPDX-SnippetEnd<|MERGE_RESOLUTION|>--- conflicted
+++ resolved
@@ -8,19 +8,12 @@
 name: flw
 long_name: Floating-Point Load Single-Precision
 description: |
-<<<<<<< HEAD
-  The `flw` instruction loads a single-precision floating-point value from memory at address _xs1_ + _imm_ into floating-point register _fd_.
-
-  `flw` does not modify the bits being transferred; in particular, the payloads of non-canonical NaNs are preserved.
+  The `flw` instruction loads a single-precision floating-point value from memory at address `xs1` + `imm` into floating-point register `fd`.
+  It does not modify the bits being transferred; in particular, the payloads of non-canonical NaNs are preserved.
 
 definedBy:
   extension:
     name: F
-=======
-  The `flw` instruction loads a single-precision floating-point value from memory at address `xs1` + `imm` into floating-point register `fd`.
-  It does not modify the bits being transferred; in particular, the payloads of non-canonical NaNs are preserved.
-definedBy: F
->>>>>>> 5d6c397a
 assembly: fd, imm(xs1)
 encoding:
   match: "-----------------010-----0000111"
