# Copyright (c) Qualcomm Technologies, Inc. and/or its subsidiaries.
# SPDX-License-Identifier: BSD-3-Clause-Clear

# yaml-language-server: $schema=../../../../schemas/inst_schema.json

$schema: "inst_schema.json#"
kind: instruction
name: remuw
long_name: Unsigned 32-bit remainder
description: |
  Calculate the remainder of unsigned division of the 32-bit values in xs1 by xs2,
  and store the sign-extended result in xd.

<<<<<<< HEAD
  If the value in rs2 is zero, rd gets the sign-extended value in rs1.
definedBy:
  extension:
    name: M
=======
  If the value in xs2 is zero, xd gets the sign-extended value in xs1.
definedBy: M
>>>>>>> 5d6c397a
base: 64
assembly: xd, xs1, xs2
encoding:
  match: 0000001----------111-----0111011
  variables:
    - name: xs2
      location: 24-20
    - name: xs1
      location: 19-15
    - name: xd
      location: 11-7
access:
  s: always
  u: always
  vs: always
  vu: always
operation(): |
  if (implemented?(ExtensionName::M) && (CSR[misa].M == 1'b0)) {
    raise (ExceptionCode::IllegalInstruction, mode(), $encoding);
  }

  Bits<32> src1 = X[xs1][31:0];
  Bits<32> src2 = X[xs2][31:0];

  if (src2 == 0) {
    # division by zero. Since RISC-V does not have arithmetic exceptions, the result is defined
    # to be the dividend
    Bits<1> sign_bit = src1[31];
    X[xd] = {{32{sign_bit}}, src1};

  } else {
    # no special case

    Bits<32> result = src1 % src2;

    Bits<1> sign_bit = result[31];

    X[xd] = {{32{sign_bit}}, result};
  }

# SPDX-SnippetBegin
# SPDX-FileCopyrightText: 2017-2025 Contributors to the RISCV Sail Model <https://github.com/riscv/sail-riscv/blob/master/LICENCE>
# SPDX-License-Identifier: BSD-2-Clause
sail(): |
  {
    if extension("M") then {
      let rs1_val = X(rs1)[31..0];
      let rs2_val = X(rs2)[31..0];
      let rs1_int : int = if s then signed(rs1_val) else unsigned(rs1_val);
      let rs2_int : int = if s then signed(rs2_val) else unsigned(rs2_val);
      let r : int = if rs2_int == 0 then rs1_int else rem_round_zero(rs1_int, rs2_int);
      /* signed overflow case returns zero naturally as required due to -1 divisor */
      X(rd) = sign_extend(to_bits(32, r));
      RETIRE_SUCCESS
    } else {
      handle_illegal();
      RETIRE_FAIL
    }
  }

# SPDX-SnippetEnd<|MERGE_RESOLUTION|>--- conflicted
+++ resolved
@@ -11,15 +11,10 @@
   Calculate the remainder of unsigned division of the 32-bit values in xs1 by xs2,
   and store the sign-extended result in xd.
 
-<<<<<<< HEAD
-  If the value in rs2 is zero, rd gets the sign-extended value in rs1.
+  If the value in xs2 is zero, xd gets the sign-extended value in xs1.
 definedBy:
   extension:
     name: M
-=======
-  If the value in xs2 is zero, xd gets the sign-extended value in xs1.
-definedBy: M
->>>>>>> 5d6c397a
 base: 64
 assembly: xd, xs1, xs2
 encoding:
