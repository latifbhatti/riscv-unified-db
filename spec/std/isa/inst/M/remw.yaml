# Copyright (c) Qualcomm Technologies, Inc. and/or its subsidiaries.
# SPDX-License-Identifier: BSD-3-Clause-Clear

# yaml-language-server: $schema=../../../../schemas/inst_schema.json

$schema: "inst_schema.json#"
kind: instruction
name: remw
long_name: Signed 32-bit remainder
description: |
  Calculate the remainder of signed division of the 32-bit values xs1 by xs2,
  and store the sign-extended result in xd.

  If the value in register xs2 is zero, write the sign-extended 32-bit value in xs1 into xd;

<<<<<<< HEAD
  If the result of the division overflows, write zero into rd;
definedBy:
  extension:
    name: M
=======
  If the result of the division overflows, write zero into xd;
definedBy: M
>>>>>>> 5d6c397a
base: 64
assembly: xd, xs1, xs2
encoding:
  match: 0000001----------110-----0111011
  variables:
    - name: xs2
      location: 24-20
    - name: xs1
      location: 19-15
    - name: xd
      location: 11-7
access:
  s: always
  u: always
  vs: always
  vu: always
operation(): |
  if (implemented?(ExtensionName::M) && (CSR[misa].M == 1'b0)) {
    raise (ExceptionCode::IllegalInstruction, mode(), $encoding);
  }

  Bits<32> src1 = X[xs1][31:0];
  Bits<32> src2 = X[xs2][31:0];

  if (src2 == 0) {
    # division by zero. Since RISC-V does not have arithmetic exceptions, the result is defined
    # to be the dividend, sign extended to into the 64-bit register
    Bits<1> sign_bit = src1[31];
    X[xd] = {{32{sign_bit}}, src1};

  } else if ((src1 == {33'b1, 31'b0}) && (src2 == 32'b1)) {
    # signed overflow. Since RISC-V does not have arithmetic exceptions, the result is defined
    # to be zero
    X[xd] = 0;

  } else {
    # no special case
    Bits<32> result = $signed(src1) % $signed(src2);
    Bits<1> sign_bit = result[31];

    X[xd] = {{32{sign_bit}}, result};
  }

# SPDX-SnippetBegin
# SPDX-FileCopyrightText: 2017-2025 Contributors to the RISCV Sail Model <https://github.com/riscv/sail-riscv/blob/master/LICENCE>
# SPDX-License-Identifier: BSD-2-Clause
sail(): |
  {
    if extension("M") then {
      let rs1_val = X(rs1)[31..0];
      let rs2_val = X(rs2)[31..0];
      let rs1_int : int = if s then signed(rs1_val) else unsigned(rs1_val);
      let rs2_int : int = if s then signed(rs2_val) else unsigned(rs2_val);
      let r : int = if rs2_int == 0 then rs1_int else rem_round_zero(rs1_int, rs2_int);
      /* signed overflow case returns zero naturally as required due to -1 divisor */
      X(rd) = sign_extend(to_bits(32, r));
      RETIRE_SUCCESS
    } else {
      handle_illegal();
      RETIRE_FAIL
    }
  }

# SPDX-SnippetEnd<|MERGE_RESOLUTION|>--- conflicted
+++ resolved
@@ -13,15 +13,10 @@
 
   If the value in register xs2 is zero, write the sign-extended 32-bit value in xs1 into xd;
 
-<<<<<<< HEAD
-  If the result of the division overflows, write zero into rd;
+  If the result of the division overflows, write zero into xd;
 definedBy:
   extension:
     name: M
-=======
-  If the result of the division overflows, write zero into xd;
-definedBy: M
->>>>>>> 5d6c397a
 base: 64
 assembly: xd, xs1, xs2
 encoding:
