# Copyright (c) Qualcomm Technologies, Inc. and/or its subsidiaries.
# SPDX-License-Identifier: BSD-3-Clause-Clear

# yaml-language-server: $schema=../../../../schemas/inst_schema.json

$schema: inst_schema.json#
kind: instruction
name: csrrsi
long_name: Atomic Read and Set Bits in CSR with Immediate
description: |
  The CSRRSI variant is similar to CSRRS, except this updates the CSR using an XLEN-bit value obtained
  by zero-extending a 5-bit unsigned immediate (imm[4:0]) field encoded in the `xs1` field instead of a
  value from an integer register. For CSRRSI, if the `imm[4:0]` field is zero, then this instruction
  will not write to the CSR, and shall not cause any of the side effects that might otherwise occur on
  a CSR write, nor raise illegal-instruction exceptions on accesses to read-only CSRs. The CSRRSI will
<<<<<<< HEAD
  always read the CSR and cause any read side effects regardless of `rd` and `rs1` fields.
definedBy:
  extension:
    name: Zicsr
assembly: xd, csr, uimm
=======
  always read the CSR and cause any read side effects regardless of `xd` and `xs1` fields.
definedBy: Zicsr
assembly: xd, csr, imm
>>>>>>> 5d6c397a
encoding:
  match: "-----------------110-----1110011"
  variables:
    - name: csr
      location: 31-20
    - name: imm
      location: 19-15
    - name: xd
      location: 11-7
access:
  s: always
  u: always
  vs: always
  vu: always
data_independent_timing: false
pseudoinstructions:
  - when: xd == 0
    to: csrsi csr,imm
operation(): |
  Boolean will_write = imm != 0;

  Csr csr_handle = direct_csr_lookup(csr);

  # permission checks
  if (csr_handle.valid == false) {
    unimplemented_csr($encoding);
  } else if (!compatible_mode?(csr_handle.mode, mode())) {
    raise (ExceptionCode::IllegalInstruction, mode(), $encoding);
  } else if (will_write && csr_handle.writable == false) {
    raise (ExceptionCode::IllegalInstruction, mode(), $encoding);
  }

  XReg initial_csr_value = csr_sw_read(csr_handle);

  if (will_write) {
    # set bits using the mask
    # performing any WARL transformations first
    XReg mask = imm;
    csr_sw_write(csr_handle, initial_csr_value | mask);
  }

  X[xd] = initial_csr_value;<|MERGE_RESOLUTION|>--- conflicted
+++ resolved
@@ -13,17 +13,11 @@
   value from an integer register. For CSRRSI, if the `imm[4:0]` field is zero, then this instruction
   will not write to the CSR, and shall not cause any of the side effects that might otherwise occur on
   a CSR write, nor raise illegal-instruction exceptions on accesses to read-only CSRs. The CSRRSI will
-<<<<<<< HEAD
-  always read the CSR and cause any read side effects regardless of `rd` and `rs1` fields.
+  always read the CSR and cause any read side effects regardless of `xd` and `xs1` fields.
 definedBy:
   extension:
     name: Zicsr
-assembly: xd, csr, uimm
-=======
-  always read the CSR and cause any read side effects regardless of `xd` and `xs1` fields.
-definedBy: Zicsr
 assembly: xd, csr, imm
->>>>>>> 5d6c397a
 encoding:
   match: "-----------------110-----1110011"
   variables:
