--- conflicted
+++ resolved
@@ -13,12 +13,11 @@
   register `fd`. The bits are not modified in the transfer, and in particular,
   the payloads of non-canonical NaNs are preserved.
 definedBy:
-<<<<<<< HEAD
   extension:
-    name: F
-=======
-  anyOf: [Zfhmin, Zhinx]
->>>>>>> 5d6c397a
+    anyOf:
+      - name: F
+      - name: Zfhmin
+      - name: Zhinx
 assembly: fd, xs1
 encoding:
   match: 111101000000-----000-----1010011
