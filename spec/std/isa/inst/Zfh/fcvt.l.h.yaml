--- conflicted
+++ resolved
@@ -7,22 +7,13 @@
 kind: instruction
 name: fcvt.l.h
 long_name: Floating-point Convert Half-precision to Long
-<<<<<<< HEAD
-description:
-  - id: inst-fcvt.l.h-behaviour
-    normative: false
-    text: |
-      `fcvt.l.h` converts a half-precision floating-point number to a signed 64-bit integer.
 definedBy:
   allOf:
     - xlen: 64
     - extension:
         name: Zfh
-=======
 description: |
   `fcvt.l.h` converts a half-precision floating-point number to a signed 64-bit integer.
-definedBy: Zfh
->>>>>>> 7a8c5726
 assembly: xd, fs1, rm
 encoding:
   match: 110001000010-------------1010011
