# Copyright (c) Qualcomm Technologies, Inc. and/or its subsidiaries.
# SPDX-License-Identifier: BSD-3-Clause-Clear

# yaml-language-server: $schema=../../../../schemas/inst_schema.json

$schema: inst_schema.json#
kind: instruction
name: fle.d
<<<<<<< HEAD
long_name: No synopsis available
description: |
  No description available.
definedBy:
  extension:
    name: D
=======
long_name: Floating-Point Less Than or Equal Double-Precision
description:
  - id: inst-fle.d-behaviour
    normative: false
    text: |
      The `fle.d` instruction writes 1 to `xd` if `fs1` is less than or equal to `fs2`, and 0 otherwise. It is defined
      analogously to its single-precision counterpart, but operates on double-precision operands.
definedBy: D
>>>>>>> 5d6c397a
assembly: xd, fs1, fs2
encoding:
  match: 1010001----------000-----1010011
  variables:
    - name: fs2
      location: 24-20
    - name: fs1
      location: 19-15
    - name: xd
      location: 11-7
access:
  s: always
  u: always
  vs: always
  vu: always
data_independent_timing: false
operation(): |<|MERGE_RESOLUTION|>--- conflicted
+++ resolved
@@ -6,14 +6,6 @@
 $schema: inst_schema.json#
 kind: instruction
 name: fle.d
-<<<<<<< HEAD
-long_name: No synopsis available
-description: |
-  No description available.
-definedBy:
-  extension:
-    name: D
-=======
 long_name: Floating-Point Less Than or Equal Double-Precision
 description:
   - id: inst-fle.d-behaviour
@@ -21,8 +13,10 @@
     text: |
       The `fle.d` instruction writes 1 to `xd` if `fs1` is less than or equal to `fs2`, and 0 otherwise. It is defined
       analogously to its single-precision counterpart, but operates on double-precision operands.
-definedBy: D
->>>>>>> 5d6c397a
+
+definedBy:
+  extension:
+    name: D
 assembly: xd, fs1, fs2
 encoding:
   match: 1010001----------000-----1010011
