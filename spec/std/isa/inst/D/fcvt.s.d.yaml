--- conflicted
+++ resolved
@@ -7,26 +7,14 @@
 kind: instruction
 name: fcvt.s.d
 long_name: Floating-Point Convert Double-Precision to Single-Precision
-<<<<<<< HEAD
-description:
-  - id: inst-fcvt.s.d-behaviour
-    normative: false
-    text: |
-      The `fcvt.s.d` instruction converts a double-precision floating-point number to a single-precision floating-point
-      number. This is encoded in the OP-FP major opcode space and both the source and destination are floating-point
-      registers. The `xs2` field encodes the datatype of the source, and the `fmt` field encodes the datatype of the
-      destination. `fcvt.s.d` rounds according to the `rm` field.
 definedBy:
   extension:
     name: D
-=======
 description: |
   The `fcvt.s.d` instruction converts a double-precision floating-point number to a single-precision floating-point
   number. This is encoded in the OP-FP major opcode space and both the source and destination are floating-point
   registers. The `xs2` field encodes the datatype of the source, and the `fmt` field encodes the datatype of the
   destination. `fcvt.s.d` rounds according to the `rm` field.
-definedBy: D
->>>>>>> 7a8c5726
 assembly: fd, fs1, rm
 encoding:
   match: 010000000001-------------1010011
