# Copyright (c) Qualcomm Technologies, Inc. and/or its subsidiaries.
# SPDX-License-Identifier: BSD-3-Clause-Clear

# yaml-language-server: $schema=../../../../schemas/inst_schema.json

$schema: inst_schema.json#
kind: instruction
name: fcvt.w.d
long_name: Floating-Point Convert Double-Precision to Word
<<<<<<< HEAD
description:
  - id: inst-fcvt.w.d-behaviour
    normative: false
    text: |
      The `fcvt.w.d` instruction converts a double-precision floating-point number in floating-point register `fs1` to a
      signed 32-bit integer, in integer register `xd`.
definedBy:
  extension:
    name: D
=======
description: |
  The `fcvt.w.d` instruction converts a double-precision floating-point number in floating-point register `fs1` to a
  signed 32-bit integer, in integer register `xd`.
definedBy: D
>>>>>>> 7a8c5726
assembly: xd, fs1, rm
encoding:
  match: 110000100000-------------1010011
  variables:
    - name: fs1
      location: 19-15
    - name: rm
      location: 14-12
    - name: xd
      location: 11-7
access:
  s: always
  u: always
  vs: always
  vu: always
data_independent_timing: false
operation(): |<|MERGE_RESOLUTION|>--- conflicted
+++ resolved
@@ -7,22 +7,12 @@
 kind: instruction
 name: fcvt.w.d
 long_name: Floating-Point Convert Double-Precision to Word
-<<<<<<< HEAD
-description:
-  - id: inst-fcvt.w.d-behaviour
-    normative: false
-    text: |
-      The `fcvt.w.d` instruction converts a double-precision floating-point number in floating-point register `fs1` to a
-      signed 32-bit integer, in integer register `xd`.
 definedBy:
   extension:
     name: D
-=======
 description: |
   The `fcvt.w.d` instruction converts a double-precision floating-point number in floating-point register `fs1` to a
   signed 32-bit integer, in integer register `xd`.
-definedBy: D
->>>>>>> 7a8c5726
 assembly: xd, fs1, rm
 encoding:
   match: 110000100000-------------1010011
