--- conflicted
+++ resolved
@@ -6,14 +6,6 @@
 $schema: inst_schema.json#
 kind: instruction
 name: fld
-<<<<<<< HEAD
-long_name: Load Double-precision Floating-Point
-description: |
-  No description available.
-definedBy:
-  extension:
-    name: D
-=======
 long_name: Floating-Point Load Double-Precision
 description:
   - id: inst-fld-behaviour
@@ -23,8 +15,9 @@
       register `fd`. It is guaranteed to execute atomically if the effective address is naturally aligned
       and XLEN≥64. It doesn't modify the bits being transferred; in particular, the payloads of non-canonical
       NaNs are preserved.
-definedBy: D
->>>>>>> 5d6c397a
+definedBy:
+  extension:
+    name: D
 assembly: fd, imm(xs1)
 encoding:
   match: "-----------------011-----0000111"
