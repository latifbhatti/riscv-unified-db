--- conflicted
+++ resolved
@@ -7,26 +7,14 @@
 kind: instruction
 name: fld
 long_name: Floating-Point Load Double-Precision
-<<<<<<< HEAD
-description:
-  - id: inst-fld-behaviour
-    normative: false
-    text: |
-      The `fld` instruction loads a double-precision floating-point value from memory into floating-point
-      register `fd`. It is guaranteed to execute atomically if the effective address is naturally aligned
-      and XLEN≥64. It doesn't modify the bits being transferred; in particular, the payloads of non-canonical
-      NaNs are preserved.
 definedBy:
   extension:
     name: D
-=======
 description: |
   The `fld` instruction loads a double-precision floating-point value from memory into floating-point
   register `fd`. It is guaranteed to execute atomically if the effective address is naturally aligned
   and XLEN≥64. It doesn't modify the bits being transferred; in particular, the payloads of non-canonical
   NaNs are preserved.
-definedBy: D
->>>>>>> 7a8c5726
 assembly: fd, imm(xs1)
 encoding:
   match: "-----------------011-----0000111"
