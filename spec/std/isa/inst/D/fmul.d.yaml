# Copyright (c) Qualcomm Technologies, Inc. and/or its subsidiaries.
# SPDX-License-Identifier: BSD-3-Clause-Clear

# yaml-language-server: $schema=../../../../schemas/inst_schema.json

$schema: inst_schema.json#
kind: instruction
name: fmul.d
<<<<<<< HEAD
long_name: No synopsis available
description: |
  No description available.
definedBy:
  extension:
    name: D
=======
long_name: Floating-Point Multiply Double-Precision
description:
  - id: inst-fmul.d-behaviour
    normative: false
    text: |
      The `fmul.d` instruction performs the double-precision floating-point multiplication between `fs1` and `fs2`.
      It is defined analogously to its single-precision counterpart, but operates on double-precision operands and
      produces double-precision results.
definedBy: D
>>>>>>> 5d6c397a
assembly: fd, fs1, fs2, rm
encoding:
  match: 0001001------------------1010011
  variables:
    - name: fs2
      location: 24-20
    - name: fs1
      location: 19-15
    - name: rm
      location: 14-12
    - name: fd
      location: 11-7
access:
  s: always
  u: always
  vs: always
  vu: always
data_independent_timing: false
operation(): |<|MERGE_RESOLUTION|>--- conflicted
+++ resolved
@@ -6,14 +6,6 @@
 $schema: inst_schema.json#
 kind: instruction
 name: fmul.d
-<<<<<<< HEAD
-long_name: No synopsis available
-description: |
-  No description available.
-definedBy:
-  extension:
-    name: D
-=======
 long_name: Floating-Point Multiply Double-Precision
 description:
   - id: inst-fmul.d-behaviour
@@ -22,8 +14,9 @@
       The `fmul.d` instruction performs the double-precision floating-point multiplication between `fs1` and `fs2`.
       It is defined analogously to its single-precision counterpart, but operates on double-precision operands and
       produces double-precision results.
-definedBy: D
->>>>>>> 5d6c397a
+definedBy:
+  extension:
+    name: D
 assembly: fd, fs1, fs2, rm
 encoding:
   match: 0001001------------------1010011
