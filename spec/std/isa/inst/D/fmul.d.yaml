--- conflicted
+++ resolved
@@ -7,24 +7,13 @@
 kind: instruction
 name: fmul.d
 long_name: Floating-Point Multiply Double-Precision
-<<<<<<< HEAD
-description:
-  - id: inst-fmul.d-behaviour
-    normative: false
-    text: |
-      The `fmul.d` instruction performs the double-precision floating-point multiplication between `fs1` and `fs2`.
-      It is defined analogously to its single-precision counterpart, but operates on double-precision operands and
-      produces double-precision results.
 definedBy:
   extension:
     name: D
-=======
 description: |
   The `fmul.d` instruction performs the double-precision floating-point multiplication between `fs1` and `fs2`.
   It is defined analogously to its single-precision counterpart, but operates on double-precision operands and
   produces double-precision results.
-definedBy: D
->>>>>>> 7a8c5726
 assembly: fd, fs1, fs2, rm
 encoding:
   match: 0001001------------------1010011
