--- conflicted
+++ resolved
@@ -7,22 +7,12 @@
 kind: instruction
 name: flt.d
 long_name: Floating-Point Less Than Double-Precision
-<<<<<<< HEAD
-description:
-  - id: inst-flt.d-behaviour
-    normative: false
-    text: |
-      The `flt.d` instruction writes 1 to `xd` if `fs1` is less than `fs2`, and 0 otherwise. It is defined analogously to its
-      single-precision counterpart, but operates on double-precision operands.
 definedBy:
   extension:
     name: D
-=======
 description: |
   The `flt.d` instruction writes 1 to `xd` if `fs1` is less than `fs2`, and 0 otherwise. It is defined analogously to its
   single-precision counterpart, but operates on double-precision operands.
-definedBy: D
->>>>>>> 7a8c5726
 assembly: xd, fs1, fs2
 encoding:
   match: 1010001----------001-----1010011
