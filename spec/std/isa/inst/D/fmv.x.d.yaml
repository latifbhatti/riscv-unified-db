# Copyright (c) Qualcomm Technologies, Inc. and/or its subsidiaries.
# SPDX-License-Identifier: BSD-3-Clause-Clear

# yaml-language-server: $schema=../../../../schemas/inst_schema.json

$schema: inst_schema.json#
kind: instruction
name: fmv.x.d
<<<<<<< HEAD
long_name: Floating-Point Move from Double-Precision Register to Integer Register
description:
  - id: inst-fmv.x.d-behaviour
    normative: false
    text: |
      The `fmv.x.d` instruction moves the double-precision value in floating-point register `fs1` to a representation in
      `IEEE 754-2008` standard encoding in integer register `xd`.
definedBy:
  allOf:
    - xlen: 64
    - extension:
        name: D
=======
long_name: Floating-Point Move Double-Precision to Integer Register
description: |
  The `fmv.x.d` instruction moves the double-precision value in floating-point register `fs1` to a representation in
  `IEEE 754-2008` standard encoding in integer register `xd`.
definedBy: D
>>>>>>> 7a8c5726
assembly: xd, fs1
encoding:
  match: 111000100000-----000-----1010011
  variables:
    - name: fs1
      location: 19-15
    - name: xd
      location: 11-7
access:
  s: always
  u: always
  vs: always
  vu: always
data_independent_timing: false
base: 64
operation(): |<|MERGE_RESOLUTION|>--- conflicted
+++ resolved
@@ -6,26 +6,15 @@
 $schema: inst_schema.json#
 kind: instruction
 name: fmv.x.d
-<<<<<<< HEAD
-long_name: Floating-Point Move from Double-Precision Register to Integer Register
-description:
-  - id: inst-fmv.x.d-behaviour
-    normative: false
-    text: |
-      The `fmv.x.d` instruction moves the double-precision value in floating-point register `fs1` to a representation in
-      `IEEE 754-2008` standard encoding in integer register `xd`.
 definedBy:
   allOf:
     - xlen: 64
     - extension:
         name: D
-=======
 long_name: Floating-Point Move Double-Precision to Integer Register
 description: |
   The `fmv.x.d` instruction moves the double-precision value in floating-point register `fs1` to a representation in
   `IEEE 754-2008` standard encoding in integer register `xd`.
-definedBy: D
->>>>>>> 7a8c5726
 assembly: xd, fs1
 encoding:
   match: 111000100000-----000-----1010011
