# Copyright (c) Qualcomm Technologies, Inc. and/or its subsidiaries.
# SPDX-License-Identifier: BSD-3-Clause-Clear

# yaml-language-server: $schema=../../../../schemas/inst_schema.json

$schema: inst_schema.json#
kind: instruction
name: fmv.d.x
<<<<<<< HEAD
long_name: No synopsis available
description: |
  No description available.
definedBy:
  extension:
    name: D
=======
long_name: Floating-Point Move from Integer Register to Double-Precision Register
description:
  - id: inst-fmv.d.x-behaviour
    normative: false
    text: |
      The `fmv.d.x` instruction moves the double-precision value encoded in `IEEE 754-2008` standard encoding from the integer
      register `xs1` to the floating-point register `fd`.
definedBy: D
>>>>>>> 5d6c397a
assembly: fd, xs1
encoding:
  match: 111100100000-----000-----1010011
  variables:
    - name: xs1
      location: 19-15
    - name: fd
      location: 11-7
access:
  s: always
  u: always
  vs: always
  vu: always
data_independent_timing: false
base: 64
operation(): |<|MERGE_RESOLUTION|>--- conflicted
+++ resolved
@@ -6,14 +6,6 @@
 $schema: inst_schema.json#
 kind: instruction
 name: fmv.d.x
-<<<<<<< HEAD
-long_name: No synopsis available
-description: |
-  No description available.
-definedBy:
-  extension:
-    name: D
-=======
 long_name: Floating-Point Move from Integer Register to Double-Precision Register
 description:
   - id: inst-fmv.d.x-behaviour
@@ -21,8 +13,9 @@
     text: |
       The `fmv.d.x` instruction moves the double-precision value encoded in `IEEE 754-2008` standard encoding from the integer
       register `xs1` to the floating-point register `fd`.
-definedBy: D
->>>>>>> 5d6c397a
+definedBy:
+  extension:
+    name: D
 assembly: fd, xs1
 encoding:
   match: 111100100000-----000-----1010011
