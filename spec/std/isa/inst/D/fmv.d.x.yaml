# Copyright (c) Qualcomm Technologies, Inc. and/or its subsidiaries.
# SPDX-License-Identifier: BSD-3-Clause-Clear

# yaml-language-server: $schema=../../../../schemas/inst_schema.json

$schema: inst_schema.json#
kind: instruction
name: fmv.d.x
<<<<<<< HEAD
long_name: Floating-Point Move from Integer Register to Double-Precision Register
description:
  - id: inst-fmv.d.x-behaviour
    normative: false
    text: |
      The `fmv.d.x` instruction moves the double-precision value encoded in `IEEE 754-2008` standard encoding from the integer
      register `xs1` to the floating-point register `fd`.
definedBy:
  allOf:
    - xlen: 64
    - extension:
        name: D
=======
long_name: Floating-Point Move Double-Precision from Integer Register
description: |
  The `fmv.d.x` instruction moves the double-precision value encoded in `IEEE 754-2008` standard encoding from the integer
  register `xs1` to the floating-point register `fd`.
definedBy: D
>>>>>>> 7a8c5726
assembly: fd, xs1
encoding:
  match: 111100100000-----000-----1010011
  variables:
    - name: xs1
      location: 19-15
    - name: fd
      location: 11-7
access:
  s: always
  u: always
  vs: always
  vu: always
data_independent_timing: false
base: 64
operation(): |<|MERGE_RESOLUTION|>--- conflicted
+++ resolved
@@ -6,26 +6,15 @@
 $schema: inst_schema.json#
 kind: instruction
 name: fmv.d.x
-<<<<<<< HEAD
-long_name: Floating-Point Move from Integer Register to Double-Precision Register
-description:
-  - id: inst-fmv.d.x-behaviour
-    normative: false
-    text: |
-      The `fmv.d.x` instruction moves the double-precision value encoded in `IEEE 754-2008` standard encoding from the integer
-      register `xs1` to the floating-point register `fd`.
 definedBy:
   allOf:
     - xlen: 64
     - extension:
         name: D
-=======
 long_name: Floating-Point Move Double-Precision from Integer Register
 description: |
   The `fmv.d.x` instruction moves the double-precision value encoded in `IEEE 754-2008` standard encoding from the integer
   register `xs1` to the floating-point register `fd`.
-definedBy: D
->>>>>>> 7a8c5726
 assembly: fd, xs1
 encoding:
   match: 111100100000-----000-----1010011
