# Copyright (c) Qualcomm Technologies, Inc. and/or its subsidiaries.
# SPDX-License-Identifier: BSD-3-Clause-Clear

# yaml-language-server: $schema=../../../../schemas/inst_schema.json

$schema: inst_schema.json#
kind: instruction
name: fmin.d
<<<<<<< HEAD
long_name: No synopsis available
description: |
  No description available.
definedBy:
  extension:
    name: D
=======
long_name: Floating-Point Minimum-Number Double-Precision
description:
  - id: inst-fmin.d-behaviour
    normative: false
    text: |
      The `fmin.d` instruction writes smaller of `fs1` and `fs2` to `fd`. For the purposes of this instruction,
      the value `-0.0` is considered to be less than the value `+0.0`. If both inputs are NaNs, the result is
      the canonical NaN. If only one operand is a NaN, the result is the non-NaN operand. Signaling NaN inputs
      set the invalid operation exception flag, even when the result is not NaN.
definedBy: D
>>>>>>> 5d6c397a
assembly: fd, fs1, fs2
encoding:
  match: 0010101----------000-----1010011
  variables:
    - name: fs2
      location: 24-20
    - name: fs1
      location: 19-15
    - name: fd
      location: 11-7
access:
  s: always
  u: always
  vs: always
  vu: always
data_independent_timing: false
operation(): |<|MERGE_RESOLUTION|>--- conflicted
+++ resolved
@@ -6,14 +6,6 @@
 $schema: inst_schema.json#
 kind: instruction
 name: fmin.d
-<<<<<<< HEAD
-long_name: No synopsis available
-description: |
-  No description available.
-definedBy:
-  extension:
-    name: D
-=======
 long_name: Floating-Point Minimum-Number Double-Precision
 description:
   - id: inst-fmin.d-behaviour
@@ -23,8 +15,9 @@
       the value `-0.0` is considered to be less than the value `+0.0`. If both inputs are NaNs, the result is
       the canonical NaN. If only one operand is a NaN, the result is the non-NaN operand. Signaling NaN inputs
       set the invalid operation exception flag, even when the result is not NaN.
-definedBy: D
->>>>>>> 5d6c397a
+definedBy:
+  extension:
+    name: D
 assembly: fd, fs1, fs2
 encoding:
   match: 0010101----------000-----1010011
