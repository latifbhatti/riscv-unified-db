--- conflicted
+++ resolved
@@ -6,14 +6,6 @@
 $schema: inst_schema.json#
 kind: instruction
 name: feq.d
-<<<<<<< HEAD
-long_name: No synopsis available
-description: |
-  No description available.
-definedBy:
-  extension:
-    name: D
-=======
 long_name: Floating-Point Equal Double-Precision
 description:
   - id: inst-feq.d-behaviour
@@ -21,8 +13,9 @@
     text: |
       The `feq.d` instruction writes 1 to `xd` if `fs1` and `fs2` are equal, and 0 otherwise. It is defined analogously to its
       single-precision counterpart, but operates on double-precision operands.
-definedBy: D
->>>>>>> 5d6c397a
+definedBy:
+  extension:
+    name: D
 assembly: xd, fs1, fs2
 encoding:
   match: 1010001----------010-----1010011
