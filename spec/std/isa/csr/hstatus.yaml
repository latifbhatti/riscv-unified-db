--- conflicted
+++ resolved
@@ -35,17 +35,6 @@
           ! 0     ! 32
           ! 1     ! 64
           !===
-<<<<<<< HEAD
-        when(): return $array_size(VSXLEN) > 1;
-      - id: csr-hstatus-vsxl-rv32
-        normative: false
-        text: |
-          Because the implementation only supports a single VSXLEN == 32, this field is read-only-0.
-        when(): return $array_size(VSXLEN) > 1;
-      - id: csr-hstatus-vsxl-rv64
-        normative: false
-        text: |
-=======
         when(): return VSXLEN == 3264;
 
       - text: |
@@ -53,7 +42,6 @@
         when(): return VSXLEN == 32;
 
       - text: |
->>>>>>> 7a8c5726
           Because the implementation only supports a single VSXLEN == 64, this field is read-only-1.
         when(): return $array_size(VSXLEN) > 1;
 
