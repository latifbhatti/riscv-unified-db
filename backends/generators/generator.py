--- conflicted
+++ resolved
@@ -20,82 +20,6 @@
 def build_match_from_format(format_field):
     """
     Build a match string from the format field in the new schema.
-<<<<<<< HEAD
-    Supports 16-bit, 32-bit, and 48-bit instructions.
-    """
-    if not format_field or "opcodes" not in format_field:
-        raise ValueError("format field missing required 'opcodes' section")
-
-    opcodes = format_field["opcodes"]
-
-    # Determine instruction width by finding maximum bit position across all fields
-    max_bit_positions = []
-
-    # Helper to extract highest bit index from a location string.
-    # Supports forms like "31-25", "14", and composite locations like "31-25|11-7".
-    def highest_bit_from_location(loc_str: str):
-        if not isinstance(loc_str, str):
-            raise ValueError(f"Unsupported location type: {type(loc_str)}")
-        highs = []
-        for segment in loc_str.split("|"):
-            seg = segment.strip()
-            if not seg:
-                continue
-            if "-" in seg:
-                try:
-                    high = int(seg.split("-")[0])
-                except Exception as e:
-                    raise ValueError(f"Invalid location segment '{seg}': {e}")
-                highs.append(high)
-            else:
-                try:
-                    highs.append(int(seg))
-                except Exception as e:
-                    raise ValueError(f"Invalid location segment '{seg}': {e}")
-        if not highs:
-            raise ValueError(f"Could not parse location '{loc_str}'")
-        return max(highs)
-    
-    # Check opcodes for bit positions
-    for field_data in opcodes.values():
-        if (
-            isinstance(field_data, dict)
-            and "location" in field_data
-            and isinstance(field_data["location"], str)
-        ):
-            high = highest_bit_from_location(field_data["location"])
-            max_bit_positions.append(high)
-    
-    # Check variables for bit positions (support list or dict shapes)
-    variables = format_field.get("variables", [])
-    if isinstance(variables, list):
-        # Unresolved schemas might use a list of variable dicts
-        for var in variables:
-            if (
-                isinstance(var, dict)
-                and "location" in var
-                and isinstance(var["location"], str)
-            ):
-                high = highest_bit_from_location(var["location"])
-                max_bit_positions.append(high)
-    elif isinstance(variables, dict):
-        # Resolved schemas use a dict mapping variable name -> dict
-        for var_data in variables.values():
-            if (
-                isinstance(var_data, dict)
-                and "location" in var_data
-                and isinstance(var_data["location"], str)
-            ):
-                high = highest_bit_from_location(var_data["location"])
-                max_bit_positions.append(high)
-    
-    if not max_bit_positions:
-        raise ValueError("Could not determine instruction width: no field locations found")
-    
-    max_bit = max(max_bit_positions)
-    
-    # Set instruction width determinatively based on highest bit used
-=======
     """
     if not format_field or "opcodes" not in format_field:
         return None
@@ -167,59 +91,10 @@
     max_bit = max(valid_locations)
 
     # Set instruction width based on maximum bit position
->>>>>>> 3d9129d9
     width = max_bit + 1
     match_bits = ["-"] * width
 
     # Populate match string with opcode bits
-<<<<<<< HEAD
-    bits_written = 0
-    for field_data in opcodes.values():
-        if (
-            isinstance(field_data, dict)
-            and "location" in field_data
-            and "value" in field_data
-            and isinstance(field_data["location"], str)
-        ):
-            location = field_data["location"]
-            if "|" in location:
-                # We don't support non-contiguous opcode fields; this should be modeled as variables
-                raise NotImplementedError(
-                    f"Non-contiguous opcode location not supported: '{location}'"
-                )
-
-            # Parse location range
-            if "-" in location:
-                high, low = map(int, location.split("-"))
-            else:
-                high = low = int(location)
-
-            if high < low or high >= width:
-                raise ValueError(
-                    f"Invalid opcode bit range '{location}' for width {width}"
-                )
-
-            # Ensure value is an int; allow base-prefixed strings
-            val = field_data["value"]
-            if not isinstance(val, int):
-                if isinstance(val, str):
-                    try:
-                        val = int(val, 0)
-                    except Exception as e:
-                        raise ValueError(f"Invalid opcode value '{val}': {e}")
-                else:
-                    raise ValueError(f"Unsupported opcode value type: {type(val)}")
-
-            binary_value = format(val, f"0{high - low + 1}b")
-            for i, bit in enumerate(binary_value):
-                pos = high - i
-                if 0 <= pos < width:
-                    match_bits[width - 1 - pos] = bit
-                    bits_written += 1
-
-    if bits_written == 0:
-        raise ValueError("No fixed opcode bits found while building match string")
-=======
     for field_data in opcodes.values():
         if isinstance(field_data, dict):
             try:
@@ -237,7 +112,6 @@
                 match_bits[width - high - 1 : width - low] = binary_value
             except (ValueError, IndexError):
                 raise ValueError(f"Error processing opcode field: {field_data}")
->>>>>>> 3d9129d9
 
     return "".join(match_bits)
 
@@ -404,30 +278,12 @@
             if not encoding:
                 # Check if this instruction uses the new schema with a 'format' field
                 format_field = data.get("format")
-<<<<<<< HEAD
-                if format_field:
-                    # Build a match string from the format field. Hard-fail if unsupported.
-                    try:
-                        match_string = build_match_from_format(format_field)
-                        # Create a synthetic encoding compatible with existing logic
-                        encoding = {"match": match_string, "variables": []}
-                        logging.debug(f"Built encoding from format field for {name}")
-                    except Exception as e:
-                        # Hard break as requested: bubble up a clear error for unhandled/unknown cases
-                        raise RuntimeError(
-                            f"Failed to build encoding from format for instruction '{name}' in {path}: {e}"
-                        )
-                else:
-=======
                 if not format_field:
->>>>>>> 3d9129d9
                     logging.error(
                         f"Missing 'encoding' field in instruction {name} in {path}"
                     )
                     encoding_filtered += 1
                     continue
-<<<<<<< HEAD
-=======
 
                 # Try to build a match string from the format field
                 match_string = build_match_from_format(format_field)
@@ -441,7 +297,6 @@
                 # Create a synthetic encoding compatible with existing logic
                 encoding = {"match": match_string, "variables": []}
                 logging.debug(f"Built encoding from format field for {name}")
->>>>>>> 3d9129d9
 
             # Check if the instruction specifies a base architecture constraint
             base = data.get("base")
