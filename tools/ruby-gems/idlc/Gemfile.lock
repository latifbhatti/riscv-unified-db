PATH
  remote: .
  specs:
    idlc (0.1.0)
      activesupport
      commander (~> 5)
      sorbet-runtime
      treetop (= 1.6.12)

GEM
  remote: https://rubygems.org/
  specs:
    activesupport (8.0.2.1)
      base64
      benchmark (>= 0.3)
      bigdecimal
      concurrent-ruby (~> 1.0, >= 1.3.1)
      connection_pool (>= 2.2.5)
      drb
      i18n (>= 1.6, < 2)
      logger (>= 1.4.2)
      minitest (>= 5.1)
      securerandom (>= 0.3)
      tzinfo (~> 2.0, >= 2.0.5)
      uri (>= 0.13.1)
    ast (2.4.3)
    base64 (0.3.0)
    benchmark (0.4.1)
    bigdecimal (3.2.3)
    commander (5.0.0)
      highline (~> 3.0.0)
    concurrent-ruby (1.3.5)
    connection_pool (2.5.4)
    docile (1.4.1)
    drb (2.2.3)
    erubi (1.13.1)
    highline (3.0.1)
    i18n (1.14.7)
      concurrent-ruby (~> 1.0)
    json (2.14.1)
    language_server-protocol (3.17.0.5)
    lint_roller (1.1.0)
    logger (1.7.0)
    minitest (5.25.5)
    netrc (0.11.0)
    parallel (1.27.0)
    parser (3.3.9.0)
      ast (~> 2.4.1)
      racc
    polyglot (0.3.5)
    prism (1.5.1)
    racc (1.8.1)
    rack (3.2.1)
    rainbow (3.1.1)
    rbi (0.3.6)
      prism (~> 1.0)
      rbs (>= 3.4.4)
<<<<<<< HEAD
    rbs (3.9.5)
      logger
    regexp_parser (2.11.3)
    rexml (3.4.4)
    rouge (4.6.0)
    rubocop (1.80.2)
=======
    rbs (3.9.4)
      logger
    regexp_parser (2.10.0)
    rexml (3.4.1)
    rouge (4.5.2)
    rubocop (1.76.2)
>>>>>>> 5d6c397a
      json (~> 2.3)
      language_server-protocol (~> 3.17.0.2)
      lint_roller (~> 1.1.0)
      parallel (~> 1.10)
      parser (>= 3.3.0.2)
      rainbow (>= 2.2.2, < 4.0)
      regexp_parser (>= 2.9.3, < 3.0)
<<<<<<< HEAD
      rubocop-ast (>= 1.46.0, < 2.0)
      ruby-progressbar (~> 1.7)
      unicode-display_width (>= 2.4.0, < 4.0)
    rubocop-ast (1.46.0)
=======
      rubocop-ast (>= 1.45.1, < 2.0)
      ruby-progressbar (~> 1.7)
      unicode-display_width (>= 2.4.0, < 4.0)
    rubocop-ast (1.45.1)
>>>>>>> 5d6c397a
      parser (>= 3.3.7.2)
      prism (~> 1.4)
    rubocop-github (0.26.0)
      rubocop (>= 1.76)
      rubocop-performance (>= 1.24)
      rubocop-rails (>= 2.23)
    rubocop-minitest (0.38.2)
      lint_roller (~> 1.1)
      rubocop (>= 1.75.0, < 2.0)
      rubocop-ast (>= 1.38.0, < 2.0)
    rubocop-performance (1.26.0)
      lint_roller (~> 1.1)
      rubocop (>= 1.75.0, < 2.0)
      rubocop-ast (>= 1.44.0, < 2.0)
    rubocop-rails (2.33.3)
      activesupport (>= 4.2.0)
      lint_roller (~> 1.1)
      rack (>= 1.1)
      rubocop (>= 1.75.0, < 2.0)
      rubocop-ast (>= 1.44.0, < 2.0)
<<<<<<< HEAD
    rubocop-sorbet (0.10.5)
=======
    rubocop-sorbet (0.10.4)
>>>>>>> 5d6c397a
      lint_roller
      rubocop (>= 1.75.2)
    ruby-progressbar (1.13.0)
    securerandom (0.4.1)
    simplecov (0.22.0)
      docile (~> 1.1)
      simplecov-html (~> 0.11)
      simplecov_json_formatter (~> 0.1)
<<<<<<< HEAD
    simplecov-html (0.13.2)
    simplecov_json_formatter (0.1.4)
    sorbet (0.6.12550)
      sorbet-static (= 0.6.12550)
    sorbet-runtime (0.6.12550)
    sorbet-static (0.6.12550-aarch64-linux)
    sorbet-static (0.6.12550-x86_64-linux)
    sorbet-static-and-runtime (0.6.12550)
      sorbet (= 0.6.12550)
      sorbet-runtime (= 0.6.12550)
=======
    simplecov-cobertura (2.1.0)
      rexml
      simplecov (~> 0.19)
    simplecov-html (0.13.1)
    simplecov_json_formatter (0.1.4)
    sorbet (0.5.12189)
      sorbet-static (= 0.5.12189)
    sorbet-runtime (0.5.12189)
    sorbet-static (0.5.12189-aarch64-linux)
    sorbet-static (0.5.12189-x86_64-linux)
    sorbet-static-and-runtime (0.5.12189)
      sorbet (= 0.5.12189)
      sorbet-runtime (= 0.5.12189)
>>>>>>> 5d6c397a
    spoom (1.6.3)
      erubi (>= 1.10.0)
      prism (>= 0.28.0)
      rbi (>= 0.3.3)
      rexml (>= 3.2.6)
      sorbet-static-and-runtime (>= 0.5.10187)
      thor (>= 0.19.2)
    tapioca (0.16.11)
      benchmark
      bundler (>= 2.2.25)
      netrc (>= 0.11.0)
      parallel (>= 1.21.0)
      rbi (~> 0.2)
      sorbet-static-and-runtime (>= 0.5.11087)
      spoom (>= 1.2.0)
      thor (>= 1.2.0)
      yard-sorbet
    thor (1.4.0)
    treetop (1.6.12)
      polyglot (~> 0.3)
    tzinfo (2.0.6)
      concurrent-ruby (~> 1.0)
    unicode-display_width (3.2.0)
      unicode-emoji (~> 4.1)
    unicode-emoji (4.1.0)
    uri (1.0.3)
    yard (0.9.37)
    yard-sorbet (0.9.0)
      sorbet-runtime
      yard

PLATFORMS
  aarch64-linux
  x86_64-linux

DEPENDENCIES
  idlc!
  minitest
  rouge
  rubocop-github
  rubocop-minitest
  rubocop-performance
  rubocop-sorbet
  simplecov
  simplecov-cobertura
  sorbet
  spoom
  tapioca (~> 0.16)
  yard
  yard-sorbet

BUNDLED WITH
   2.4.20<|MERGE_RESOLUTION|>--- conflicted
+++ resolved
@@ -10,7 +10,7 @@
 GEM
   remote: https://rubygems.org/
   specs:
-    activesupport (8.0.2.1)
+    activesupport (8.0.3)
       base64
       benchmark (>= 0.3)
       bigdecimal
@@ -37,7 +37,7 @@
     highline (3.0.1)
     i18n (1.14.7)
       concurrent-ruby (~> 1.0)
-    json (2.14.1)
+    json (2.15.0)
     language_server-protocol (3.17.0.5)
     lint_roller (1.1.0)
     logger (1.7.0)
@@ -55,21 +55,12 @@
     rbi (0.3.6)
       prism (~> 1.0)
       rbs (>= 3.4.4)
-<<<<<<< HEAD
     rbs (3.9.5)
       logger
     regexp_parser (2.11.3)
     rexml (3.4.4)
-    rouge (4.6.0)
-    rubocop (1.80.2)
-=======
-    rbs (3.9.4)
-      logger
-    regexp_parser (2.10.0)
-    rexml (3.4.1)
-    rouge (4.5.2)
-    rubocop (1.76.2)
->>>>>>> 5d6c397a
+    rouge (4.6.1)
+    rubocop (1.81.1)
       json (~> 2.3)
       language_server-protocol (~> 3.17.0.2)
       lint_roller (~> 1.1.0)
@@ -77,17 +68,10 @@
       parser (>= 3.3.0.2)
       rainbow (>= 2.2.2, < 4.0)
       regexp_parser (>= 2.9.3, < 3.0)
-<<<<<<< HEAD
-      rubocop-ast (>= 1.46.0, < 2.0)
+      rubocop-ast (>= 1.47.1, < 2.0)
       ruby-progressbar (~> 1.7)
       unicode-display_width (>= 2.4.0, < 4.0)
-    rubocop-ast (1.46.0)
-=======
-      rubocop-ast (>= 1.45.1, < 2.0)
-      ruby-progressbar (~> 1.7)
-      unicode-display_width (>= 2.4.0, < 4.0)
-    rubocop-ast (1.45.1)
->>>>>>> 5d6c397a
+    rubocop-ast (1.47.1)
       parser (>= 3.3.7.2)
       prism (~> 1.4)
     rubocop-github (0.26.0)
@@ -102,17 +86,13 @@
       lint_roller (~> 1.1)
       rubocop (>= 1.75.0, < 2.0)
       rubocop-ast (>= 1.44.0, < 2.0)
-    rubocop-rails (2.33.3)
+    rubocop-rails (2.33.4)
       activesupport (>= 4.2.0)
       lint_roller (~> 1.1)
       rack (>= 1.1)
       rubocop (>= 1.75.0, < 2.0)
       rubocop-ast (>= 1.44.0, < 2.0)
-<<<<<<< HEAD
     rubocop-sorbet (0.10.5)
-=======
-    rubocop-sorbet (0.10.4)
->>>>>>> 5d6c397a
       lint_roller
       rubocop (>= 1.75.2)
     ruby-progressbar (1.13.0)
@@ -121,32 +101,18 @@
       docile (~> 1.1)
       simplecov-html (~> 0.11)
       simplecov_json_formatter (~> 0.1)
-<<<<<<< HEAD
+    simplecov-cobertura (3.1.0)
+      rexml
+      simplecov (~> 0.19)
     simplecov-html (0.13.2)
     simplecov_json_formatter (0.1.4)
-    sorbet (0.6.12550)
-      sorbet-static (= 0.6.12550)
-    sorbet-runtime (0.6.12550)
-    sorbet-static (0.6.12550-aarch64-linux)
-    sorbet-static (0.6.12550-x86_64-linux)
-    sorbet-static-and-runtime (0.6.12550)
-      sorbet (= 0.6.12550)
-      sorbet-runtime (= 0.6.12550)
-=======
-    simplecov-cobertura (2.1.0)
-      rexml
-      simplecov (~> 0.19)
-    simplecov-html (0.13.1)
-    simplecov_json_formatter (0.1.4)
-    sorbet (0.5.12189)
-      sorbet-static (= 0.5.12189)
-    sorbet-runtime (0.5.12189)
-    sorbet-static (0.5.12189-aarch64-linux)
-    sorbet-static (0.5.12189-x86_64-linux)
-    sorbet-static-and-runtime (0.5.12189)
-      sorbet (= 0.5.12189)
-      sorbet-runtime (= 0.5.12189)
->>>>>>> 5d6c397a
+    sorbet (0.6.12606)
+      sorbet-static (= 0.6.12606)
+    sorbet-runtime (0.6.12606)
+    sorbet-static (0.6.12606-x86_64-linux)
+    sorbet-static-and-runtime (0.6.12606)
+      sorbet (= 0.6.12606)
+      sorbet-runtime (= 0.6.12606)
     spoom (1.6.3)
       erubi (>= 1.10.0)
       prism (>= 0.28.0)
@@ -179,8 +145,7 @@
       yard
 
 PLATFORMS
-  aarch64-linux
-  x86_64-linux
+  x86_64-linux-gnu
 
 DEPENDENCIES
   idlc!
