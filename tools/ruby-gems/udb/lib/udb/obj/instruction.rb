--- conflicted
+++ resolved
@@ -327,6 +327,23 @@
           Instruction.deprecated_validate_encoding(@data["encoding"]["RV64"], name)
         end
       end
+
+      # Validate hint references
+      if @data.key?("hints")
+        @data["hints"].each_with_index do |hint, index|
+          if hint.key?("$ref")
+            begin
+              # Try to dereference the hint to validate it exists
+              hint_inst = @cfg_arch.ref(hint["$ref"])
+              if hint_inst.nil?
+                raise "Invalid hint reference in instruction '#{name}' at hints[#{index}]: '#{hint["$ref"]}' - reference not found"
+              end
+            rescue => e
+              raise "Invalid hint reference in instruction '#{name}' at hints[#{index}]: '#{hint["$ref"]}' - #{e.message}"
+            end
+          end
+        end
+      end
     end
 
     def ==(other)
@@ -336,7 +353,6 @@
         raise ArgumentError, "Instruction is not comparable to a #{other.class.name}"
       end
     end
-
     alias eql? ==
 
     def <=>(other)
@@ -346,27 +362,6 @@
         raise ArgumentError, "Instruction is not comparable to a #{other.class.name}"
       end
     end
-<<<<<<< HEAD
-=======
-
-    # Validate hint references
-    if @data.key?("hints")
-      @data["hints"].each_with_index do |hint, index|
-        if hint.key?("$ref")
-          begin
-            # Try to dereference the hint to validate it exists
-            hint_inst = @cfg_arch.ref(hint["$ref"])
-            if hint_inst.nil?
-              raise "Invalid hint reference in instruction '#{name}' at hints[#{index}]: '#{hint["$ref"]}' - reference not found"
-            end
-          rescue => e
-            raise "Invalid hint reference in instruction '#{name}' at hints[#{index}]: '#{hint["$ref"]}' - #{e.message}"
-          end
-        end
-      end
-    end
-  end
->>>>>>> 5d6c397a
 
     # @return [Hash<String, String>] Hash of access permissions for each mode. The key is the lowercase name of a privilege mode, and the value is one of ['never', 'sometimes', 'always']
     def access
