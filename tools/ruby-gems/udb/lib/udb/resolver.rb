# Copyright (c) Qualcomm Technologies, Inc. and/or its subsidiaries.
# SPDX-License-Identifier: BSD-3-Clause-Clear

# typed: true
# frozen_string_literal: true

require "bundler"
require "sorbet-runtime"

require_relative "cfg_arch"

module Udb
  extend T::Sig

  sig { returns(Pathname) }
  def self.gem_path
    @gem_path ||= Pathname.new(Bundler.definition.specs.find { |s| s.name == "udb" }.full_gem_path)
  end

  sig { params(from_dir: Pathname).returns(Pathname) }
  def self.find_udb_root(from_dir)
    if (from_dir / "do").executable?
      from_dir
    else
      raise "Cannot find UDB repository root in directory hierarchy" if from_dir.dirname == from_dir

      find_udb_root(from_dir.dirname)
    end
  end
  private_class_method :find_udb_root

  sig { returns(Pathname) }
  def self.repo_root
    @root ||=
      if ENV.key?("UDB_ROOT")
        Pathname.new(ENV["UDB_ROOT"])
      else
        # try to find the root in the directory hierarchy by looking for the do script
        find_udb_root(Pathname.new(__dir__))
      end
  end

  sig { returns(Pathname) }
  def self.default_std_isa_path
    repo_root / "spec" / "std" / "isa"
  end

  sig { returns(Pathname) }
  def self.default_custom_isa_path
    repo_root / "spec" / "custom" / "isa"
  end

  sig { returns(Pathname) }
  def self.default_gen_path
    repo_root / "gen"
  end

  sig { returns(Pathname) }
  def self.default_cfgs_path
    repo_root / "cfgs"
  end

  # resolves the specification in the context of a config, and writes to a generation folder
  #
  # The primary interface for users will be #cfg_arch_for
  class Resolver
    extend T::Sig

    # return type of #cfg_info
    class ConfigInfo < T::Struct
      const :name, String
      const :path, Pathname
      prop :overlay_path, T.nilable(Pathname)
      const :unresolved_yaml, T::Hash[String, T.untyped]
      prop :resolved_yaml, T.nilable(T::Hash[String, T.untyped])
      const :spec_path, Pathname
      const :merged_spec_path, Pathname
      const :resolved_spec_path, Pathname
    end

    # path to find database schema files
    sig { returns(Pathname) }
    attr_reader :schemas_path

    # path to find configuration files
    sig { returns(Pathname) }
    attr_reader :cfgs_path

    # path to put generated files into
    sig { returns(Pathname) }
    attr_reader :gen_path

    # path to the standard specification
    sig { returns(Pathname) }
    attr_reader :std_path

    # path to custom overlay specifications
    sig { returns(Pathname) }
    attr_reader :custom_path

    # path to merged spec (merged with custom overley, but prior to resolution)
    sig { params(cfg_path_or_name: T.any(String, Pathname)).returns(Pathname) }
    def merged_spec_path(cfg_path_or_name)
      @gen_path / "spec" / cfg_info(cfg_path_or_name).name
    end

    # path to merged and resolved spec
    sig { params(cfg_path_or_name: T.any(String, Pathname)).returns(Pathname) }
    def resolved_spec_path(cfg_path_or_name)
      @gen_path / "resolved_spec" / cfg_info(cfg_path_or_name).name
    end

    # path to a python binary
    sig { returns(Pathname) }
    attr_reader :python_path

    # create a new resolver.
    #
    # With no arguments, resolver will assume it exists in the riscv-unified-db repository
    # and use standard paths
    #
    # If repo_root is given, use it as the path to a riscv-unified-db repository
    #
    # Any specific path can be overridden. If all paths are overridden, it doesn't matter what repo_root is.
    sig {
      params(
        repo_root: Pathname,
        schemas_path_override: T.nilable(Pathname),
        cfgs_path_override: T.nilable(Pathname),
        gen_path_override: T.nilable(Pathname),
        std_path_override: T.nilable(Pathname),
        custom_path_override: T.nilable(Pathname),
        python_path_override: T.nilable(Pathname),
        quiet: T::Boolean
      ).void
    }
    def initialize(
      repo_root = Udb.repo_root,
      schemas_path_override: nil,
      cfgs_path_override: nil,
      gen_path_override: nil,
      std_path_override: nil,
      custom_path_override: nil,
      python_path_override: nil,
      quiet: false
    )
      @repo_root = repo_root
      @schemas_path = schemas_path_override || (@repo_root / "spec" / "schemas")
      @cfgs_path = cfgs_path_override || (@repo_root / "cfgs")
      @gen_path = gen_path_override || (@repo_root / "gen")
      @std_path = std_path_override || (@repo_root / "spec" / "std" / "isa")
      @custom_path = custom_path_override || (@repo_root / "spec" / "custom" / "isa")
      @python_path = python_path_override || (@repo_root / ".home" / ".venv" / "bin" / "python3")
      @quiet = quiet

      # cache of config names
      @cfg_info = T.let({}, T::Hash[T.any(String, Pathname), ConfigInfo])

      FileUtils.mkdir_p @gen_path
    end

    # returns true if either +target+ does not exist, or if any of +deps+ are newer than +target+
    sig { params(target: Pathname, deps: T::Array[Pathname]).returns(T::Boolean) }
    def any_newer?(target, deps)
      if target.exist?
        deps.any? { |d| target.mtime < d.mtime }
      else
        true
      end
    end

    # run command in the shell. raise if exit is not zero
    sig { params(cmd: T::Array[String]).void }
    def run(cmd)
      puts cmd.join(" ") unless @quiet
      if @quiet
        T.unsafe(self).send(:system, *cmd, :out=>"/dev/null", :err=>"/dev/null")
      else
        T.unsafe(self).send(:system, *cmd)
      end
      raise "data resolution error while executing '#{cmd.join(' ')}'" unless $?.success?
    end

    # resolve config file and write it to gen_path
    # returns the config data
    sig { params(config_path: Pathname).returns(T::Hash[String, T.untyped]) }
    def resolve_config(config_path)
      config_info = cfg_info(config_path)
      return T.must(config_info.resolved_yaml) unless config_info.resolved_yaml.nil?

      resolved_config_yaml = T.let({}, T.nilable(T::Hash[String, T.untyped]))
      # write the config with arch_overlay expanded
      if any_newer?(gen_path / "cfgs" / "#{config_info.name}.yaml", [config_path])
        # is there anything to do here? validate?

        resolved_config_yaml = config_info.unresolved_yaml.dup
        resolved_config_yaml["$source"] = config_path.realpath.to_s

        FileUtils.mkdir_p gen_path / "cfgs"
        File.write(gen_path / "cfgs" / "#{config_info.name}.yaml", YAML.dump(resolved_config_yaml))
      else
        resolved_config_yaml = YAML.load_file(gen_path / "cfgs" / "#{config_info.name}.yaml")
      end

      config_info.resolved_yaml = resolved_config_yaml
    end

    sig { params(config_yaml: T::Hash[String, T.untyped]).void }
    def merge_arch(config_yaml)
      config_name = config_yaml["name"]

      deps = Dir[std_path / "**" / "*.yaml"].map { |p| Pathname.new(p) }
      deps += Dir[custom_path / config_yaml["arch_overlay"] / "**" / "*.yaml"].map { |p| Pathname.new(p) } unless config_yaml["arch_overlay"].nil?

      overlay_path =
        if config_yaml["arch_overlay"].nil?
          nil
        else
          if config_yaml.fetch("arch_overlay")[0] == "/"
            Pathname.new(config_yaml.fetch("arch_overlay"))
          else
            custom_path / config_yaml.fetch("arch_overlay")
          end
        end
      raise "custom directory '#{overlay_path}' does not exist" if !overlay_path.nil? && !overlay_path.directory?

      if any_newer?(merged_spec_path(config_name) / ".stamp", deps)
        run [
          python_path.to_s,
          "#{Udb.gem_path}/python/yaml_resolver.py",
          "merge",
          std_path.to_s,
          overlay_path.nil? ? "/does/not/exist" : overlay_path.to_s,
          merged_spec_path(config_name).to_s
        ]
        FileUtils.touch(merged_spec_path(config_name) / ".stamp")
      end
    end

    sig { params(config_yaml: T::Hash[String, T.untyped]).void }
    def resolve_arch(config_yaml)
      merge_arch(config_yaml)
      config_name = config_yaml["name"]

      deps = Dir[merged_spec_path(config_name) / "**" / "*.yaml"].map { |p| Pathname.new(p) }
      if any_newer?(resolved_spec_path(config_name) / ".stamp", deps)
        run [
          python_path.to_s,
          "#{Udb.gem_path}/python/yaml_resolver.py",
          "resolve",
          merged_spec_path(config_name).to_s,
          resolved_spec_path(config_name).to_s
        ]
        FileUtils.touch(resolved_spec_path(config_name) / ".stamp")
      end

      FileUtils.cp_r(std_path / "isa", gen_path / "resolved_spec" / config_yaml["name"])
    end

    sig { params(config_path_or_name: T.any(Pathname, String)).returns(ConfigInfo) }
    def cfg_info(config_path_or_name)
      return @cfg_info.fetch(config_path_or_name) if config_path_or_name.is_a?(String) && @cfg_info.key?(config_path_or_name)
      return @cfg_info.fetch(config_path_or_name.realpath) if config_path_or_name.is_a?(Pathname) && @cfg_info.key?(config_path_or_name.realpath)

      config_path =
        case config_path_or_name
        when Pathname
          raise "Path does not exist: #{config_path_or_name}" unless config_path_or_name.file?

          config_path_or_name.realpath
        when String
<<<<<<< HEAD
          @cfgs_path / "#{config_path_or_name}.yaml"
=======
          (@repo_root / "cfgs" / "#{config_path_or_name}.yaml").realpath
>>>>>>> 5d6c397a
        else
          T.absurd(config_path_or_name)
        end

      config_yaml = YAML.safe_load_file(config_path)

      overlay_path =
        if config_yaml["arch_overlay"].nil?
          nil
        elsif Pathname.new(config_yaml["arch_overlay"]).exist?
          Pathname.new(config_yaml["arch_overlay"])
        elsif (@custom_path / config_yaml["arch_overlay"]).exist?
          @custom_path / config_yaml["arch_overlay"]
        else
          raise "Cannot resolve path to overlay (#{config_yaml["arch_overlay"]})"
        end

      info = ConfigInfo.new(
        name: config_yaml["name"],
        path: config_path,
        overlay_path:,
        unresolved_yaml: config_yaml,
        spec_path: std_path,
        merged_spec_path: @gen_path / "spec" / config_yaml["name"],
        resolved_spec_path: @gen_path / "resolved_spec" / config_yaml["name"]
      )
      @cfg_info[config_path] = info
      @cfg_info[info.name] = info
    end

    # resolve the specification for a config, and return a ConfiguredArchitecture
    sig { params(config_path_or_name: T.any(Pathname, String)).returns(Udb::ConfiguredArchitecture) }
    def cfg_arch_for(config_path_or_name)
      config_info = cfg_info(config_path_or_name)

      @cfg_archs ||= {}
      return @cfg_archs[config_info.path] if @cfg_archs.key?(config_info.path)

<<<<<<< HEAD
      resolve_arch(config_yaml)
      @cfg_archs[config_path] = Udb::ConfiguredArchitecture.new(
        config_name,
        Udb::AbstractConfig.create(gen_path / "cfgs" / "#{config_name}.yaml"),
        gen_path / "resolved_spec" / config_name
=======
      resolve_config(config_info.path)
      resolve_arch(config_info.unresolved_yaml)

      @cfg_archs[config_info.path] = Udb::ConfiguredArchitecture.new(
        config_info.name,
        Udb::AbstractConfig.create(gen_path / "cfgs" / "#{config_info.name}.yaml", config_info)
>>>>>>> 5d6c397a
      )
    end
  end
end<|MERGE_RESOLUTION|>--- conflicted
+++ resolved
@@ -269,11 +269,7 @@
 
           config_path_or_name.realpath
         when String
-<<<<<<< HEAD
-          @cfgs_path / "#{config_path_or_name}.yaml"
-=======
-          (@repo_root / "cfgs" / "#{config_path_or_name}.yaml").realpath
->>>>>>> 5d6c397a
+          (@cfgs_path / "#{config_path_or_name}.yaml").realpath
         else
           T.absurd(config_path_or_name)
         end
@@ -312,20 +308,12 @@
       @cfg_archs ||= {}
       return @cfg_archs[config_info.path] if @cfg_archs.key?(config_info.path)
 
-<<<<<<< HEAD
-      resolve_arch(config_yaml)
-      @cfg_archs[config_path] = Udb::ConfiguredArchitecture.new(
-        config_name,
-        Udb::AbstractConfig.create(gen_path / "cfgs" / "#{config_name}.yaml"),
-        gen_path / "resolved_spec" / config_name
-=======
       resolve_config(config_info.path)
       resolve_arch(config_info.unresolved_yaml)
 
       @cfg_archs[config_info.path] = Udb::ConfiguredArchitecture.new(
         config_info.name,
         Udb::AbstractConfig.create(gen_path / "cfgs" / "#{config_info.name}.yaml", config_info)
->>>>>>> 5d6c397a
       )
     end
   end
