name: Regression test
on:
  pull_request:
    branches:
    - main
  workflow_dispatch:
jobs:
  regress-smoke:
    runs-on: ubuntu-latest
    steps:
      - name: Clone Github Repo Action
        uses: actions/checkout@v4
      - name: Setup apptainer
        uses: eWaterCycle/setup-apptainer@v2.0.0
      - name: Get container from cache
        id: cache-sif
        uses: actions/cache@v3
        with:
          path: .singularity/image.sif
          key: ${{ hashFiles('container.def', 'bin/.container-tag') }}
      - name: Get gems and node files from cache
        id: cache-bundle-npm
        uses: actions/cache@v3
        with:
          path: |
            .home/.gems
            node_modules
          key: ${{ hashFiles('Gemfile.lock') }}-${{ hashFiles('package-lock.json') }}
      - if: ${{ steps.cache-sif.outputs.cache-hit != 'true' }}
        name: Build container
        run: ./bin/build_container
      - name: Setup project
        run: ./bin/setup
      - name: Run smoke
<<<<<<< HEAD
        run: ./do smoke
=======
        run: ./do test:smoke
>>>>>>> f91ce904
  regress-gen-isa-manual:
    runs-on: ubuntu-latest
    needs: regress-smoke
    env:
      MANUAL_NAME: isa
      VERSIONS: all
    steps:
    - name: Clone Github Repo Action
      uses: actions/checkout@v4
    - name: Setup apptainer
      uses: eWaterCycle/setup-apptainer@v2.0.0
    - name: Get container from cache
      id: cache-sif
      uses: actions/cache@v3
      with:
        path: .singularity/image.sif
        key: ${{ hashFiles('container.def', 'bin/.container-tag') }}
    - name: Get gems and node files from cache
      id: cache-bundle-npm
      uses: actions/cache@v3
      with:
        path: |
          .home/.gems
          node_modules
        key: ${{ hashFiles('Gemfile.lock') }}-${{ hashFiles('package-lock.json') }}
    - if: ${{ steps.cache-sif.outputs.cache-hit != 'true' }}
      name: Build container
      run: ./bin/build_container
    - name: Generate HTML ISA manual
      run: ./do gen:html_manual
  regress-gen-ext-pdf:
    runs-on: ubuntu-latest
    needs: regress-smoke
    env:
      EXT: B
      VERSION: latest
    steps:
    - name: Clone Github Repo Action
      uses: actions/checkout@v4
    - name: Setup apptainer
      uses: eWaterCycle/setup-apptainer@v2.0.0
    - name: Get container from cache
      id: cache-sif
      uses: actions/cache@v3
      with:
        path: .singularity/image.sif
        key: ${{ hashFiles('container.def', 'bin/.container-tag') }}
    - name: Get gems and node files from cache
      id: cache-bundle-npm
      uses: actions/cache@v3
      with:
        path: |
          .home/.gems
          node_modules
        key: ${{ hashFiles('Gemfile.lock') }}-${{ hashFiles('package-lock.json') }}
    - if: ${{ steps.cache-sif.outputs.cache-hit != 'true' }}
      name: Build container
      run: ./bin/build_container
    - name: Generate extension PDF
      run: ./do gen:ext_pdf
  regress-gen-certificate:
    runs-on: ubuntu-latest
    needs: regress-smoke
    steps:
    - name: Clone Github Repo Action
      uses: actions/checkout@v4
    - name: Setup apptainer
      uses: eWaterCycle/setup-apptainer@v2.0.0
    - name: Get container from cache
      id: cache-sif
      uses: actions/cache@v3
      with:
        path: .singularity/image.sif
        key: ${{ hashFiles('container.def', 'bin/.container-tag') }}
    - name: Get gems and node files from cache
      id: cache-bundle-npm
      uses: actions/cache@v3
      with:
        path: |
          .home/.gems
          node_modules
        key: ${{ hashFiles('Gemfile.lock') }}-${{ hashFiles('package-lock.json') }}
    - if: ${{ steps.cache-sif.outputs.cache-hit != 'true' }}
      name: Build container
      run: ./bin/build_container
    - name: Generate extension PDF
      run: ./do gen:cert_model_pdf[MockCertificateModel]
  regress-gen-profile:
    runs-on: ubuntu-latest
    needs: regress-smoke
    steps:
    - name: Clone Github Repo Action
      uses: actions/checkout@v4
    - name: Setup apptainer
      uses: eWaterCycle/setup-apptainer@v2.0.0
    - name: Get container from cache
      id: cache-sif
      uses: actions/cache@v3
      with:
        path: .singularity/image.sif
        key: ${{ hashFiles('container.def', 'bin/.container-tag') }}
    - name: Get gems and node files from cache
      id: cache-bundle-npm
      uses: actions/cache@v3
      with:
        path: |
          .home/.gems
          node_modules
        key: ${{ hashFiles('Gemfile.lock') }}-${{ hashFiles('package-lock.json') }}
    - if: ${{ steps.cache-sif.outputs.cache-hit != 'true' }}
      name: Build container
      run: ./bin/build_container
    - name: Generate extension PDF
      run: ./do gen:profile[MockProfileRelease]<|MERGE_RESOLUTION|>--- conflicted
+++ resolved
@@ -32,11 +32,7 @@
       - name: Setup project
         run: ./bin/setup
       - name: Run smoke
-<<<<<<< HEAD
-        run: ./do smoke
-=======
         run: ./do test:smoke
->>>>>>> f91ce904
   regress-gen-isa-manual:
     runs-on: ubuntu-latest
     needs: regress-smoke
