# typed: true
# frozen_string_literal: true

require "sorbet-runtime"
T.bind(self, T.all(Rake::DSL, Object))
extend T::Sig

Encoding.default_external = "UTF-8"

$jobs = ENV["JOBS"].nil? ? 1 : ENV["JOBS"].to_i
Rake.application.options.thread_pool_size = $jobs
puts "Running with #{Rake.application.options.thread_pool_size} job(s)"

require "etc"

$root = Pathname.new(__dir__).realpath
$lib = $root / "lib"

require "udb/resolver"
$resolver = Udb::Resolver.new($root)

require "logger"
require "ruby-progressbar"
require "yard"
require "minitest/test_task"

require "udb/architecture"
require "udb/portfolio_design"
require "udb/proc_cert_design"

$logger = Logger.new(STDOUT, datetime_format: "%v %r")
$logger.level = Logger::INFO
$logger.formatter = proc do |severity, datetime, progname, msg|
  "[#{severity}] #{datetime.strftime('%F %T')}: #{msg}\n"
end

directory "#{$root}/.stamps"

# Load and execute Rakefile for each backend.
Dir.glob("#{$root}/backends/*/tasks.rake") do |rakefile|
  load rakefile
end

# load and execute Rakefile for each gem
Dir.glob("#{$root}/tools/ruby-gems/*/Rakefile") do |rakefile|
  load rakefile
end

directory "#{$root}/.stamps"

file "#{$root}/.stamps/dev_gems" => ["#{$root}/.stamps"] do |t|
  #sh "bundle exec yard config --gem-install-yri"
  sh "bundle exec yard gem"
  FileUtils.touch t.name
end

namespace :chore do
  desc "Update Ruby library dependencies"
  task :update_deps do
    # these should run in order,
    # so don't change this to use task prereqs, which might run in any order
    sh "bundle update --gemfile Gemfile --all"
    Rake::Task["chore:idlc:update_deps"].invoke
    Rake::Task["chore:udb:update_deps"].invoke

    sh "bundle update"
  end

  desc "Update golden instruction appendix"
  task :update_golden_appendix do
    Rake::Task["gen:instruction_appendix_adoc"].invoke
    sh "mv #{$root}/gen/instructions_appendix/all_instructions.adoc #{$root}/backends/instructions_appendix/all_instructions.golden.adoc"
  end
end

namespace :gen do
  desc "Generate documentation for the ruby tooling"
  task tool_doc: "#{$root}/.stamps/dev_gems" do
    Dir.chdir($root) do
      sh "bundle exec yard doc --yardopts cfg_arch.yardopts"
      sh "bundle exec yard doc --yardopts idl.yardopts"
    end
  end

  desc "Resolve the configuration CFG in arch/, and write it to gen/resolved_arch/<CFG>. Default CFG is the standard, \"_\"."
  task "resolved_arch" do
    cfg = ENV["CFG"]
    if cfg.nil?
      cfg = "_"
    end
    $resolver.cfg_arch_for(cfg)
  end
end

namespace :serve do
  desc <<~DESC
    Start an HTML server to view the generated HTML documentation for the tool

    The default port is 8000, though it can be overridden with an argument
  DESC
  task :tool_doc, [:port] => "gen:tool_doc" do |_t, args|
    args.with_defaults(port: 8000)

    puts <<~MSG
      Server will come up on http://#{`hostname`.strip}:#{args[:port]}.
      It will regenerate the documentation on every access

    MSG
    sh "yard server -p #{args[:port]} --reload"
  end
end

sig { params(test_files: T::Array[String]).returns(String) }
def make_test_cmd(test_files)
  "-Ilib:test -w -e 'require \"minitest/autorun\"; #{test_files.map { |f| "require \"#{f}\"" }.join("; ")}' --"
end

namespace :test do

  # "Run the cross-validation against LLVM"
  task :llvm do
<<<<<<< HEAD
    begin
    sh "#{$root}/.home/.venv/bin/python3 -m pytest ext/auto-inst/test_parsing.py -v"
  rescue => e
    raise unless e.message.include?("status (5)") # don't fail on skipped tests
  end
=======
      begin
        sh "/opt/venv/bin/python3 -m pytest ext/auto-inst/test_parsing.py -v"
      rescue => e
        raise unless e.message.include?("status (5)") # don't fail on skipped tests
    end
>>>>>>> cbee0b7a
  end
  # "Run the IDL compiler test suite"
  task :idl_compiler do
    test_files = Dir["#{$root}/lib/idl/tests/test_*.rb"]
    ruby make_test_cmd(test_files)
  end

  # "Run the Ruby library test suite"
  task :lib do
    test_files = Dir["#{$root}/lib/test/test_*.rb"]

    ruby make_test_cmd(test_files)
  end

  desc "Type-check the Ruby library"
  task :sorbet do
    $logger.info "Type checking idlc gem"
    Rake::Task["test:idlc:sorbet"].invoke
    $logger.info "Type checking udb gem"
    Rake::Task["test:udb:sorbet"].invoke
    # sh "srb tc @.sorbet-config"
  end
end

desc "Clean up all generated files"
task :clean do
  warn "Don't run clean using Rake. Run `./do clean` (alias for `./bin/clean`) instead."
end

desc "Clean up all generated files and container"
task :clobber do
  warn "Don't run clean using Rake. Run `./do clean` (alias for `./bin/clean`) instead."
end


namespace :test do
  desc "Check that instruction encodings in the DB are consistent and do not conflict"
  task :inst_encodings do
    print "Checking for conflicts in instruction encodings.."

    failed = T.let(false, T::Boolean)

    cfg_arch = $resolver.cfg_arch_for("_")
    insts = cfg_arch.instructions
    inst_names = T.let(Set.new, T::Set[String])
    insts.each do |i|
      if inst_names.include?(i.name)
        warn "Duplicate instruction name: #{i.name}"
        failed = true
      end
      inst_names.add(i.name)
    end
    insts.each_with_index do |inst, idx|
      [32, 64].each do |xlen|
        next unless inst.defined_in_base?(xlen)

        (idx...insts.size).each do |other_idx|
          other_inst = T.must(insts[other_idx])
          next unless other_inst.defined_in_base?(xlen)
          next if other_inst == inst

          if inst.bad_encoding_conflict?(xlen, other_inst)
            warn "In RV#{xlen}: #{inst.name} (#{inst.encoding(xlen).format}) conflicts with #{other_inst.name} (#{other_inst.encoding(xlen).format})"
            failed = true
          end
        end
      end
    end
    raise "Encoding test failed" if failed

    puts "done"
  end

  desc "Check that CSR definitions in the DB are consistent and do not conflict"
  task :csrs do
    print "Checking for conflicts in CSRs.."

    cfg_arch = $resolver.cfg_arch_for("_")
    csrs = cfg_arch.csrs
    failed = T.let(false, T::Boolean)
    csrs.each_with_index do |csr, idx|
      [32, 64].each do |xlen|
        next unless csr.defined_in_base?(xlen)

        (idx...csrs.size).each do |other_idx|
          other_csr = T.must(csrs[other_idx])
          next unless other_csr.defined_in_base?(xlen)
          next if other_csr == csr

          if csr.address == other_csr.address && !csr.address.nil?
            warn "CSRs #{csr.name} and #{other_csr.name} have conflicting addresses (#{csr.address})"
            failed = true
          end
        end
      end
    end
    raise "CSR test failed" if failed

    puts "done"
  end

  task :schema do
    puts "Checking arch files against schema.."
    $resolver.cfg_arch_for("_").validate($resolver, show_progress: true)
    puts "All files validate against their schema"
  end

  task :idl do
    cfg = ENV["CFG"]
    raise "Missing CFG enviornment variable" if cfg.nil?

    print "Parsing IDL code for #{cfg}..."
    cfg_arch = $resolver.cfg_arch_for(cfg)
    puts "done"

    cfg_arch.type_check

    puts "All IDL passed type checking"
  end
end

def insert_warning(str, from)
  # insert a warning on the second line
  lines = str.lines
  first_line = lines.shift
  lines.unshift(first_line, "\n# WARNING: This file is auto-generated from #{Pathname.new(from).relative_path_from($root)}").join("")
end

(3..31).each do |hpm_num|
  file "#{$resolver.std_path}/csr/Zihpm/mhpmcounter#{hpm_num}.yaml" => [
    "#{$resolver.std_path}/csr/Zihpm/mhpmcounterN.layout",
    __FILE__
   ] do |t|
    erb = ERB.new(File.read($resolver.std_path / "csr/Zihpm/mhpmcounterN.layout"), trim_mode: "-")
    erb.filename = "#{$resolver.std_path}/csr/Zihpm/mhpmcounterN.layout"
    File.write(t.name, insert_warning(erb.result(binding), t.prerequisites.first))
  end
  file "#{$resolver.std_path}/csr/Zihpm/mhpmcounter#{hpm_num}h.yaml" => [
    "#{$resolver.std_path}/csr/Zihpm/mhpmcounterNh.layout",
    __FILE__
   ] do |t|
    erb = ERB.new(File.read($resolver.std_path / "csr/Zihpm/mhpmcounterNh.layout"), trim_mode: "-")
    erb.filename = "#{$resolver.std_path}/csr/Zihpm/mhpmcounterNh.layout"
    File.write(t.name, insert_warning(erb.result(binding), t.prerequisites.first))
  end
  file "#{$resolver.std_path}/csr/Zihpm/mhpmevent#{hpm_num}.yaml" => [
    "#{$resolver.std_path}/csr/Zihpm/mhpmeventN.layout",
    __FILE__
   ] do |t|
    erb = ERB.new(File.read($resolver.std_path / "csr/Zihpm/mhpmeventN.layout"), trim_mode: "-")
    erb.filename = "#{$resolver.std_path}/csr/Zihpm/mhpmeventN.layout"
    File.write(t.name, insert_warning(erb.result(binding), t.prerequisites.first))
  end
  file "#{$resolver.std_path}/csr/Zihpm/mhpmevent#{hpm_num}h.yaml" => [
    "#{$resolver.std_path}/csr/Zihpm/mhpmeventNh.layout",
    __FILE__
   ] do |t|
    erb = ERB.new(File.read($resolver.std_path / "csr/Zihpm/mhpmeventNh.layout"), trim_mode: "-")
    erb.filename = "#{$resolver.std_path}/csr/Zihpm/mhpmeventNh.layout"
    File.write(t.name, insert_warning(erb.result(binding), t.prerequisites.first))
  end
  file "#{$resolver.std_path}/csr/Zihpm/hpmcounter#{hpm_num}.yaml" => [
    "#{$resolver.std_path}/csr/Zihpm/hpmcounterN.layout",
    __FILE__
   ] do |t|
    erb = ERB.new(File.read($resolver.std_path / "csr/Zihpm/hpmcounterN.layout"), trim_mode: "-")
    erb.filename = "#{$resolver.std_path}/csr/Zihpm/hpmcounterN.layout"
    File.write(t.name, insert_warning(erb.result(binding), t.prerequisites.first))
  end
  file "#{$resolver.std_path}/csr/Zihpm/hpmcounter#{hpm_num}h.yaml" => [
    "#{$resolver.std_path}/csr/Zihpm/hpmcounterNh.layout",
    __FILE__
    ] do |t|
    erb = ERB.new(File.read($resolver.std_path / "csr/Zihpm/hpmcounterNh.layout"), trim_mode: "-")
    erb.filename = "#{$resolver.std_path}/csr/Zihpm/hpmcounterNh.layout"
    File.write(t.name, insert_warning(erb.result(binding), t.prerequisites.first))
  end
end

(0..63).each do |pmpaddr_num|
  file "#{$resolver.std_path}/csr/I/pmpaddr#{pmpaddr_num}.yaml" => [
    "#{$resolver.std_path}/csr/I/pmpaddrN.layout",
    __FILE__
   ] do |t|
    erb = ERB.new(File.read($resolver.std_path / "csr/I/pmpaddrN.layout"), trim_mode: "-")
    erb.filename = "#{$resolver.std_path}/csr/I/pmpaddrN.layout"
    File.write(t.name, insert_warning(erb.result(binding), t.prerequisites.first))
  end
end

(0..15).each do |pmpcfg_num|
  file "#{$resolver.std_path}/csr/I/pmpcfg#{pmpcfg_num}.yaml" => [
    "#{$resolver.std_path}/csr/I/pmpcfgN.layout",
    __FILE__
   ] do |t|
    erb = ERB.new(File.read($resolver.std_path / "csr/I/pmpcfgN.layout"), trim_mode: "-")
    erb.filename = "#{$resolver.std_path}/csr/I/pmpcfgN.layout"
    File.write(t.name, insert_warning(erb.result(binding), t.prerequisites.first))
  end
end

file "#{$resolver.std_path}/csr/I/mcounteren.yaml" => [
  "#{$resolver.std_path}/csr/I/mcounteren.layout",
  __FILE__
] do |t|
  erb = ERB.new(File.read($resolver.std_path / "csr/I/mcounteren.layout"), trim_mode: "-")
  erb.filename = "#{$resolver.std_path}/csr/I/mcounteren.layout"
  File.write(t.name, insert_warning(erb.result(binding), t.prerequisites.first))
end

file "#{$resolver.std_path}/csr/S/scounteren.yaml" => [
  "#{$resolver.std_path}/csr/S/scounteren.layout",
  __FILE__
] do |t|
  erb = ERB.new(File.read($resolver.std_path / "csr/S/scounteren.layout"), trim_mode: "-")
  erb.filename = "#{$resolver.std_path}/csr/S/scounteren.layout"
  File.write(t.name, insert_warning(erb.result(binding), t.prerequisites.first))
end

file "#{$resolver.std_path}/csr/Sscofpmf/scountovf.yaml" => [
  "#{$resolver.std_path}/csr/Sscofpmf/scountovf.layout",
  __FILE__
] do |t|
  erb = ERB.new(File.read($resolver.std_path / "csr/Sscofpmf/scountovf.layout"), trim_mode: "-")
  erb.filename = "#{$resolver.std_path}/csr/Sscofpmf/scountovf.layout"
  File.write(t.name, insert_warning(erb.result(binding), t.prerequisites.first))
end

file "#{$resolver.std_path}/csr/H/hcounteren.yaml" => [
  "#{$resolver.std_path}/csr/H/hcounteren.layout",
  __FILE__
] do |t|
  erb = ERB.new(File.read($resolver.std_path / "csr/H/hcounteren.layout"), trim_mode: "-")
  erb.filename = "#{$resolver.std_path}/csr/H/hcounteren.layout"
  File.write(t.name, insert_warning(erb.result(binding), t.prerequisites.first))
end

file "#{$resolver.std_path}/csr/Zicntr/mcountinhibit.yaml" => [
  "#{$resolver.std_path}/csr/Zicntr/mcountinhibit.layout",
  __FILE__
] do |t|
  erb = ERB.new(File.read($resolver.std_path / "csr/Zicntr/mcountinhibit.layout"), trim_mode: "-")
  erb.filename = "#{$resolver.std_path}/csr/Zicntr/mcountinhibit.layout"
  File.write(t.name, insert_warning(erb.result(binding), t.prerequisites.first))
end

namespace :gen do
  desc "Generate architecture files from layouts"
  task :arch do
    (3..31).each do |hpm_num|
      Rake::Task["#{$resolver.std_path}/csr/Zihpm/mhpmcounter#{hpm_num}.yaml"].invoke
      Rake::Task["#{$resolver.std_path}/csr/Zihpm/mhpmcounter#{hpm_num}h.yaml"].invoke
      Rake::Task["#{$resolver.std_path}/csr/Zihpm/mhpmevent#{hpm_num}.yaml"].invoke
      Rake::Task["#{$resolver.std_path}/csr/Zihpm/mhpmevent#{hpm_num}h.yaml"].invoke

      Rake::Task["#{$resolver.std_path}/csr/Zihpm/hpmcounter#{hpm_num}.yaml"].invoke
      Rake::Task["#{$resolver.std_path}/csr/Zihpm/hpmcounter#{hpm_num}h.yaml"].invoke
    end

    Rake::Task["#{$resolver.std_path}/csr/I/mcounteren.yaml"].invoke
    Rake::Task["#{$resolver.std_path}/csr/S/scounteren.yaml"].invoke
    Rake::Task["#{$resolver.std_path}/csr/Sscofpmf/scountovf.yaml"].invoke
    Rake::Task["#{$resolver.std_path}/csr/H/hcounteren.yaml"].invoke
    Rake::Task["#{$resolver.std_path}/csr/Zicntr/mcountinhibit.yaml"].invoke

    (0..63).each do |pmpaddr_num|
      Rake::Task["#{$resolver.std_path}/csr/I/pmpaddr#{pmpaddr_num}.yaml"].invoke
    end

    (0..15).each do |pmpcfg_num|
      Rake::Task["#{$resolver.std_path}/csr/I/pmpcfg#{pmpcfg_num}.yaml"].invoke
    end
  end
end

namespace :test do
  task :unit do
    Rake::Task["test:idlc:unit"].invoke
    # Rake::Task["test:udb:unit"].invoke
    Rake::Task["test:udb_helpers:unit"].invoke
  end
  desc <<~DESC
    Run smoke tests

    These are basic but fast-running tests to check the database and tools
  DESC
  task :smoke do
    $logger.info "Starting test:smoke"
    $logger.info "Running test:sorbet"
    Rake::Task["test:sorbet"].invoke
    $logger.info "Running test:unit"
    Rake::Task["test:unit"].invoke
    $logger.info "Running gen:isa_explorer_browser_ext"
    Rake::Task["gen:isa_explorer_browser_ext"].invoke
    # $logger.info "Running test:lib"
    # Rake::Task["test:lib"].invoke
    $logger.info "Running test:schema"
    Rake::Task["test:schema"].invoke
    $logger.info "UPDATE: Running test:idl for rv32"
    ENV["CFG"] = "rv32"
    Rake::Task["test:idl"].invoke
    $logger.info "UPDATE: Running test:idl for rv64"
    ENV["CFG"] = "rv64"
    Rake::Task["test:idl"].invoke
    $logger.info "UPDATE: Running test:idl for qc_iu"
    ENV["CFG"] = "qc_iu"
    $logger.info "Running test:inst_encodings"
    Rake::Task["test:inst_encodings"].invoke
    $logger.info "Running test:llvm"
    Rake::Task["test:llvm"].invoke
    $logger.info "Done test:smoke"
  end

  desc <<~DESC
    Run the regression tests

    These tests must pass before a commit will be allowed in the main branch on GitHub
  DESC
  task :regress do
    $logger.info "Starting test:regress"
    Rake::Task["test:smoke"].invoke

    $logger.info "Running gen:isa_explorer_browser"
    Rake::Task["gen:isa_explorer_browser"].invoke

    $logger.info "Running gen:isa_explorer_spreadsheet"
    Rake::Task["gen:isa_explorer_spreadsheet"].invoke

    $logger.info "Running gen:html_manual MANUAL_NAME=isa VERSIONS=all"
    ENV["MANUAL_NAME"] = "isa"
    ENV["VERSIONS"] = "all"
    Rake::Task["gen:html_manual"].invoke

    $logger.info "Running gen:ext_pdf EXT=B VERSION=latest"
    ENV["EXT"] = "B"
    ENV["VERSION"] = "latest"
    Rake::Task["gen:ext_pdf"].invoke

    $logger.info "Running gen:html for example_rv64_with_overlay"
    Rake::Task["gen:html"].invoke("example_rv64_with_overlay")

    $logger.info "Generating MockProcessor-CRD.pdf"
    Rake::Task["#{$root}/gen/proc_crd/pdf/MockProcessor-CRD.pdf"].invoke

    $logger.info "Generating MockProcessor-CTP.pdf"
    Rake::Task["#{$root}/gen/proc_ctp/pdf/MockProcessor-CTP.pdf"].invoke

    $logger.info "Generating MockProfileRelease.pdf"
    Rake::Task["#{$root}/gen/profile/pdf/MockProfileRelease.pdf"].invoke

    $logger.info "Generating Go Language Support"
    Rake::Task["gen:go"].invoke

    $logger.info "Done test:regress"
  end

  desc <<~DESC
    Run the nightly regression tests

    Generally, this tries to build all artifacts
  DESC
  task :nightly do
    Rake::Task["test:regress"].invoke
    Rake::Task["portfolios"].invoke
    puts
    puts "Nightly regression test PASSED"
  end
end

desc <<~DESC
  Generate all portfolio-based PDF artifacts (certificates and profiles)
DESC
task :portfolios do
  portfolio_start_msg("MockProcessor-CRD")
  Rake::Task["#{$root}/gen/proc_crd/pdf/MockProcessor-CRD.pdf"].invoke
  portfolio_start_msg("MockProcessor-CTP")
  Rake::Task["#{$root}/gen/proc_ctp/pdf/MockProcessor-CTP.pdf"].invoke
  portfolio_start_msg("MockProfileRelease")
  Rake::Task["#{$root}/gen/profile/pdf/MockProfileRelease.pdf"].invoke
  portfolio_start_msg("RVI20-32-CTP")
  Rake::Task["#{$root}/gen/proc_ctp/pdf/RVI20-32-CTP.pdf"].invoke
  portfolio_start_msg("RVI20-64-CTP")
  Rake::Task["#{$root}/gen/proc_ctp/pdf/RVI20-64-CTP.pdf"].invoke
  portfolio_start_msg("MC100-32-CTP")
  Rake::Task["#{$root}/gen/proc_ctp/pdf/MC100-32-CTP.pdf"].invoke
  portfolio_start_msg("MC100-32-CRD")
  Rake::Task["#{$root}/gen/proc_crd/pdf/MC100-32-CRD.pdf"].invoke
  portfolio_start_msg("MC100-64-CRD")
  Rake::Task["#{$root}/gen/proc_crd/pdf/MC100-64-CRD.pdf"].invoke
  portfolio_start_msg("MC200-32-CRD")
  Rake::Task["#{$root}/gen/proc_crd/pdf/MC200-32-CRD.pdf"].invoke
  portfolio_start_msg("MC200-64-CRD")
  Rake::Task["#{$root}/gen/proc_crd/pdf/MC200-64-CRD.pdf"].invoke
  portfolio_start_msg("MC300-32-CRD")
  Rake::Task["#{$root}/gen/proc_crd/pdf/MC300-32-CRD.pdf"].invoke
  portfolio_start_msg("MC300-64-CRD")
  Rake::Task["#{$root}/gen/proc_crd/pdf/MC300-64-CRD.pdf"].invoke
  portfolio_start_msg("AC100-CRD")
  Rake::Task["#{$root}/gen/proc_crd/pdf/AC100-CRD.pdf"].invoke
  portfolio_start_msg("AC200-CRD")
  Rake::Task["#{$root}/gen/proc_crd/pdf/AC200-CRD.pdf"].invoke
  portfolio_start_msg("RVI20ProfileRelease")
  Rake::Task["#{$root}/gen/profile/pdf/RVI20ProfileRelease.pdf"].invoke
  portfolio_start_msg("RVA20ProfileRelease")
  Rake::Task["#{$root}/gen/profile/pdf/RVA20ProfileRelease.pdf"].invoke
  portfolio_start_msg("RVA22ProfileRelease")
  Rake::Task["#{$root}/gen/profile/pdf/RVA22ProfileRelease.pdf"].invoke
  portfolio_start_msg("RVA23ProfileRelease")
  Rake::Task["#{$root}/gen/profile/pdf/RVA23ProfileRelease.pdf"].invoke
  portfolio_start_msg("RVB23ProfileRelease")
  Rake::Task["#{$root}/gen/profile/pdf/RVB23ProfileRelease.pdf"].invoke
end

def portfolio_start_msg(name)
  puts ""
  puts "================================================================================================="
  puts "#{name}"
  puts "================================================================================================="
  puts ""
end

# Shortcut targets for building CRDs, CTPs, and Profile Releases.
task "MockCRD": "#{$root}/gen/proc_crd/pdf/MockProcessor-CRD.pdf"
task "MockProcessorCRD": "#{$root}/gen/proc_crd/pdf/MockProcessor-CRD.pdf"
task "MockCTP": "#{$root}/gen/proc_ctp/pdf/MockProcessor-CTP.pdf"
task "MockProcessorCTP": "#{$root}/gen/proc_ctp/pdf/MockProcessor-CTP.pdf"
task "MockCTP-HTML": "#{$root}/gen/proc_ctp/pdf/MockProcessor-CTP.html"
task "MockProcessorCTP-HTML": "#{$root}/gen/proc_ctp/pdf/MockProcessor-CTP.html"
task "RVI20-32-CTP": "#{$root}/gen/proc_ctp/pdf/RVI20-32-CTP.pdf"
task "RVI20-64-CTP": "#{$root}/gen/proc_ctp/pdf/RVI20-64-CTP.pdf"
task "MC100-32-CTP": "#{$root}/gen/proc_ctp/pdf/MC100-32-CTP.pdf"
task "MC100-32-CTP-HTML": "#{$root}/gen/proc_ctp/pdf/MC100-32-CTP.html"
task "MC100-32-CRD": "#{$root}/gen/proc_crd/pdf/MC100-32-CRD.pdf"
task "MC100-64-CRD": "#{$root}/gen/proc_crd/pdf/MC100-64-CRD.pdf"
task "MC200-32-CRD": "#{$root}/gen/proc_crd/pdf/MC200-32-CRD.pdf"
task "MC200-64-CRD": "#{$root}/gen/proc_crd/pdf/MC200-64-CRD.pdf"
task "MC300-32-CRD": "#{$root}/gen/proc_crd/pdf/MC300-32-CRD.pdf"
task "MC300-64-CRD": "#{$root}/gen/proc_crd/pdf/MC300-64-CRD.pdf"
task "AC100-CRD": "#{$root}/gen/proc_crd/pdf/AC100-CRD.pdf"
task "AC200-CRD": "#{$root}/gen/proc_crd/pdf/AC200-CRD.pdf"
task "MockProfile": "#{$root}/gen/profile/pdf/MockProfileRelease.pdf"
task "MockProfileRelease": "#{$root}/gen/profile/pdf/MockProfileRelease.pdf"
task "RVI20": "#{$root}/gen/profile/pdf/RVI20ProfileRelease.pdf"
task "RVA20": "#{$root}/gen/profile/pdf/RVA20ProfileRelease.pdf"
task "RVA22": "#{$root}/gen/profile/pdf/RVA22ProfileRelease.pdf"
task "RVA23": "#{$root}/gen/profile/pdf/RVA23ProfileRelease.pdf"
task "RVB23": "#{$root}/gen/profile/pdf/RVB23ProfileRelease.pdf"<|MERGE_RESOLUTION|>--- conflicted
+++ resolved
@@ -119,19 +119,11 @@
 
   # "Run the cross-validation against LLVM"
   task :llvm do
-<<<<<<< HEAD
     begin
-    sh "#{$root}/.home/.venv/bin/python3 -m pytest ext/auto-inst/test_parsing.py -v"
-  rescue => e
-    raise unless e.message.include?("status (5)") # don't fail on skipped tests
-  end
-=======
-      begin
-        sh "/opt/venv/bin/python3 -m pytest ext/auto-inst/test_parsing.py -v"
-      rescue => e
-        raise unless e.message.include?("status (5)") # don't fail on skipped tests
-    end
->>>>>>> cbee0b7a
+      sh "/opt/venv/bin/python3 -m pytest ext/auto-inst/test_parsing.py -v"
+    rescue => e
+      raise unless e.message.include?("status (5)") # don't fail on skipped tests
+    end
   end
   # "Run the IDL compiler test suite"
   task :idl_compiler do
